--- conflicted
+++ resolved
@@ -507,7 +507,6 @@
     }
 
     /**
-<<<<<<< HEAD
      * Configures the keep Dependencies Flag which can be set in the Fingerprinting action
      *
      * <keepDependencies>true</keepDependencies>
@@ -516,7 +515,10 @@
         execute {
             def node = methodMissing('keepDependencies', keep)
             it / node
-=======
+        }
+    }
+
+    /**
      * <project>
      *     <buildWrappers>
      *         <com.cloudbees.jenkins.plugins.sshagent.SSHAgentBuildWrapper>
@@ -534,7 +536,6 @@
             it / buildWrappers / 'com.cloudbees.jenkins.plugins.sshagent.SSHAgentBuildWrapper' {
                 user id
             }
->>>>>>> f05fb3e0
         }
     }
 }