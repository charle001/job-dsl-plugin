package javaposse.jobdsl.dsl.helpers.publisher

import javaposse.jobdsl.dsl.JobType
import javaposse.jobdsl.dsl.WithXmlAction
import javaposse.jobdsl.dsl.helpers.AbstractContextHelper
import javaposse.jobdsl.dsl.helpers.Context

class PublisherContextHelper extends AbstractContextHelper<PublisherContextHelper.PublisherContext> {

    PublisherContextHelper(List<WithXmlAction> withXmlActions, JobType jobType) {
        super(withXmlActions, jobType)
    }

    def publishers(Closure closure) {
        execute(closure, new PublisherContextHelper.PublisherContext())
    }

    Closure generateWithXmlClosure(PublisherContextHelper.PublisherContext context) {
        return { Node project ->
            def publishersNode
            if (project.publishers.isEmpty()) {
                publishersNode = project.appendNode('publishers')
            } else {
                publishersNode = project.publishers[0]
            }
            context.publisherNodes.each {
                publishersNode << it
            }
        }
    }

    static class PublisherContext implements Context {
        List<Node> publisherNodes = []

        @Delegate
        StaticAnalysisPublisherContext staticAnalysisPublisherHelper


        PublisherContext() {
            staticAnalysisPublisherHelper = new StaticAnalysisPublisherContext(publisherNodes)
        }

        PublisherContext(List<Node> publisherNodes) {
            this.publisherNodes = publisherNodes
            staticAnalysisPublisherHelper = new StaticAnalysisPublisherContext(this.publisherNodes)
        }

        /**
         <hudson.plugins.emailext.ExtendedEmailPublisher>
         <recipientList>billing@company.com</recipientList>
         <configuredTriggers>
         <hudson.plugins.emailext.plugins.trigger.FailureTrigger>
         <email>
         <recipientList/>
         <subject>$PROJECT_DEFAULT_SUBJECT</subject>
         <body>$PROJECT_DEFAULT_CONTENT</body>
         <sendToDevelopers>false</sendToDevelopers>
         <sendToRequester>false</sendToRequester>
         <includeCulprits>false</includeCulprits>
         <sendToRecipientList>true</sendToRecipientList>
         </email>
         </hudson.plugins.emailext.plugins.trigger.FailureTrigger>
         <hudson.plugins.emailext.plugins.trigger.SuccessTrigger>
         <email>
         <recipientList/>
         <subject>$PROJECT_DEFAULT_SUBJECT</subject>
         <body>$PROJECT_DEFAULT_CONTENT</body>
         <sendToDevelopers>false</sendToDevelopers>
         <sendToRequester>false</sendToRequester>
         <includeCulprits>false</includeCulprits>
         <sendToRecipientList>true</sendToRecipientList>
         </email>
         </hudson.plugins.emailext.plugins.trigger.SuccessTrigger>
         </configuredTriggers>
         <contentType>default</contentType>
         <defaultSubject>$DEFAULT_SUBJECT</defaultSubject>
         <defaultContent>$DEFAULT_CONTENT</defaultContent>
         <attachmentsPattern/>
         </hudson.plugins.emailext.ExtendedEmailPublisher>
         * @return
         * TODO Support list for recipients
         * TODO Escape XML for all subject and content fields
         */
        def extendedEmail(String recipients = null, Closure emailClosure = null) {
            return extendedEmail(recipients, null, emailClosure)
        }

        def extendedEmail(String recipients, String subjectTemplate, Closure emailClosure = null) {
            return extendedEmail(recipients, subjectTemplate, null, emailClosure)
        }

        def extendedEmail(String recipients, String subjectTemplate, String contentTemplate, Closure emailClosure = null) {
            EmailContext emailContext = new EmailContext()
            AbstractContextHelper.executeInContext(emailClosure, emailContext)

            // Validate that we have the typical triggers, if nothing is provided
            if (emailContext.emailTriggers.isEmpty()) {
                emailContext.emailTriggers << new EmailContext.EmailTrigger('Failure')
                emailContext.emailTriggers << new EmailContext.EmailTrigger('Success')
            }

            recipients = recipients != null ? recipients: '$DEFAULT_RECIPIENTS'
            subjectTemplate = subjectTemplate ?: '$DEFAULT_SUBJECT'
            contentTemplate = contentTemplate ?: '$DEFAULT_CONTENT'

            // Now that the context has what we need
            def nodeBuilder = NodeBuilder.newInstance()
            def emailNode = nodeBuilder.'hudson.plugins.emailext.ExtendedEmailPublisher' {
                recipientList recipients
                contentType 'default'
                defaultSubject subjectTemplate
                defaultContent contentTemplate
                attachmentsPattern ''

                configuredTriggers {
                    emailContext.emailTriggers.each { EmailContext.EmailTrigger trigger ->
                        "hudson.plugins.emailext.plugins.trigger.${trigger.triggerShortName}Trigger" {
                            email {
                                recipientList trigger.recipientList
                                subject trigger.subject
                                body trigger.body
                                sendToDevelopers trigger.sendToDevelopers as String
                                sendToRequester trigger.sendToRequester as String
                                includeCulprits trigger.includeCulprits as String
                                sendToRecipientList trigger.sendToRecipientList as String
                            }
                        }
                    }
                }
            }

            // Apply their overrides
            if (emailContext.configureClosure) {
                emailContext.configureClosure.resolveStrategy = Closure.DELEGATE_FIRST
                WithXmlAction action = new WithXmlAction(emailContext.configureClosure)
                action.execute(emailNode)
            }

            publisherNodes << emailNode
        }

        /**
          <hudson.tasks.Mailer>
          <recipients>nbn@nineconsult.dk</recipients>
          <dontNotifyEveryUnstableBuild>false</dontNotifyEveryUnstableBuild>
          <sendToIndividuals>true</sendToIndividuals>
           </hudson.tasks.Mailer>
         */
         def mailer(String mailRecipients, Boolean dontNotifyEveryUnstableBuildBoolean = false, Boolean sendToIndividualsBoolean = false) {
            def nodeBuilder = new NodeBuilder()
            Node mailerNode = nodeBuilder.'hudson.tasks.Mailer' {
              recipients(mailRecipients)
              dontNotifyEveryUnstableBuild(dontNotifyEveryUnstableBuildBoolean)
              sendToIndividuals(sendToIndividualsBoolean)
            }
            publisherNodes << mailerNode
         }


        /**
         <hudson.tasks.ArtifactArchiver>
         <artifacts>build/libs/*</artifacts>
         <latestOnly>false</latestOnly>
         </hudson.tasks.ArtifactArchiver>
         * @param glob
         * @param excludeGlob
         * @param latestOnly
         */
        def archiveArtifacts(String glob, String excludeGlob = null, Boolean latestOnlyBoolean = false) {
            def nodeBuilder = new NodeBuilder()

            Node archiverNode = nodeBuilder.'hudson.tasks.ArtifactArchiver' {
                artifacts glob
                if (excludeGlob) {
                    excludes excludeGlob
                }
                latestOnly latestOnlyBoolean ? 'true' : 'false'
            }

            publisherNodes << archiverNode
        }

        /**
         * Everything checked:
         <hudson.tasks.junit.JUnitResultArchiver>
         <testResults>build/test/*.xml</testResults> // Can be empty
         <keepLongStdio>true</keepLongStdio>
         <testDataPublishers> // Empty if no extra publishers
         <hudson.plugins.claim.ClaimTestDataPublisher/> // Allow claiming of failed tests
         <hudson.plugins.junitattachments.AttachmentPublisher/> // Publish test attachments
         </testDataPublishers>
         </hudson.tasks.junit.JUnitResultArchiver>
         */
        def archiveJunit(String glob, boolean retainLongStdout = false, boolean allowClaimingOfFailedTests = false, boolean publishTestAttachments = false) {
            def nodeBuilder = new NodeBuilder()

            Node archiverNode = nodeBuilder.'hudson.tasks.junit.JUnitResultArchiver' {
                testResults glob
                keepLongStdio retainLongStdout ? 'true' : 'false'
                testDataPublishers {
                    if (allowClaimingOfFailedTests) {
                        'hudson.plugins.claim.ClaimTestDataPublisher' ''
                    }
                    if (publishTestAttachments) {
                        'hudson.plugins.junitattachments.AttachmentPublisher' ''
                    }
                }
            }

            publisherNodes << archiverNode

        }

        /**
        <hudson.plugins.jacoco.JacocoPublisher>
          <execPattern>"target/*.exec"</execPattern>
          <classPattern>"target/classes"</classPattern>
          <sourcePattern>"src/main/java"</sourcePattern>
          <inclusionPattern>"*.class"</inclusionPattern>
          <exclusionPattern>"*.Test*"</exclusionPattern>
          <minimumInstructionCoverage>0</minimumInstructionCoverage>
          <minimumBranchCoverage>0</minimumBranchCoverage>
          <minimumComplexityCoverage>0</minimumComplexityCoverage>
          <minimumLineCoverage>0</minimumLineCoverage>
          <minimumMethodCoverage>0</minimumMethodCoverage>
          <minimumClassCoverage>0</minimumClassCoverage>
          <maximumInstructionCoverage>0</maximumInstructionCoverage>
          <maximumBranchCoverage>0</maximumBranchCoverage>
          <maximumComplexityCoverage>0</maximumComplexityCoverage>
          <maximumLineCoverage>0</maximumLineCoverage>
          <maximumMethodCoverage>0</maximumMethodCoverage>
          <maximumClassCoverage>0</maximumClassCoverage>
        </hudson.plugins.jacoco.JacocoPublisher>
        **/
        def jacocoCodeCoverage(Closure jacocoClosure =  null) {

            JacocoContext jacocoContext = new JacocoContext()
            AbstractContextHelper.executeInContext(jacocoClosure, jacocoContext)

            def nodeBuilder = NodeBuilder.newInstance()

            Node jacocoNode = nodeBuilder.'hudson.plugins.jacoco.JacocoPublisher' {
                execPattern jacocoContext.execPattern
                classPattern jacocoContext.classPattern
                sourcePattern jacocoContext.sourcePattern
                inclusionPattern jacocoContext.inclusionPattern
                exclusionPattern jacocoContext.exclusionPattern
                minimumInstructionCoverage jacocoContext.minimumInstructionCoverage
                minimumBranchCoverage jacocoContext.minimumBranchCoverage
                minimumComplexityCoverage jacocoContext.minimumComplexityCoverage
                minimumLineCoverage jacocoContext.minimumLineCoverage
                minimumMethodCoverage jacocoContext.minimumMethodCoverage
                minimumClassCoverage jacocoContext.minimumClassCoverage
                maximumInstructionCoverage jacocoContext.maximumInstructionCoverage
                maximumBranchCoverage jacocoContext.maximumBranchCoverage
                maximumComplexityCoverage jacocoContext.maximumComplexityCoverage
                maximumLineCoverage jacocoContext.maximumLineCoverage
                maximumMethodCoverage jacocoContext.maximumMethodCoverage
                maximumClassCoverage jacocoContext.maximumClassCoverage
            }

            publisherNodes << jacocoNode
        }

        /**
         <htmlpublisher.HtmlPublisher>
         <reportTargets>
         <htmlpublisher.HtmlPublisherTarget>
         <reportName>Gradle Tests</reportName>
         <reportDir>build/reports/tests/</reportDir>
         <reportFiles>index.html</reportFiles>
         <keepAll>false</keepAll>
         <wrapperName>htmlpublisher-wrapper.html</wrapperName>
         </htmlpublisher.HtmlPublisherTarget>
         </reportTargets>
         </htmlpublisher.HtmlPublisher>
         */
        def publishHtml(Closure htmlReportContext) {
            HtmlReportContext reportContext = new HtmlReportContext()
            AbstractContextHelper.executeInContext(htmlReportContext, reportContext)

            // Now that the context has what we need
            def nodeBuilder = NodeBuilder.newInstance()
            def htmlPublisherNode = nodeBuilder.'htmlpublisher.HtmlPublisher' {
                reportTargets {
                    reportContext.targets.each { HtmlReportContext.HtmlPublisherTarget target ->
                        'htmlpublisher.HtmlPublisherTarget' {
                            // All fields can have a blank, odd.
                            reportName target.reportName
                            reportDir target.reportDir
                            reportFiles target.reportFiles
                            keepAll target.keepAll
                            wrapperName target.wrapperName
                        }
                    }
                }
            }
            publisherNodes << htmlPublisherNode
        }
        /**
         * With only the target specified:
         <hudson.plugins.jabber.im.transport.JabberPublisher>
         <targets>
         <hudson.plugins.im.GroupChatIMMessageTarget>
         <name>api@conference.jabber.netflix.com</name>
         <notificationOnly>false</notificationOnly>
         </hudson.plugins.im.GroupChatIMMessageTarget>
         </targets>
         <strategy>ALL</strategy> // all
         or <strategy>FAILURE_AND_FIXED</strategy> // failure and fixed
         or <strategy>ANY_FAILURE</strategy> // failure
         or <strategy>STATECHANGE_ONLY</strategy> // change
         <notifyOnBuildStart>false</notifyOnBuildStart> // Notify on build starts
         <notifySuspects>false</notifySuspects> // Notify SCM committers
         <notifyCulprits>false</notifyCulprits> // Notify SCM culprits
         <notifyFixers>false</notifyFixers> // Notify upstream committers
         <notifyUpstreamCommitters>false</notifyUpstreamCommitters> // Notify SCM fixers

         // Channel Notification Message
         <buildToChatNotifier class="hudson.plugins.im.build_notify.DefaultBuildToChatNotifier"/> // Summary + SCM change
         or <buildToChatNotifier class="hudson.plugins.im.build_notify.SummaryOnlyBuildToChatNotifier"/> // Just Summary
         or <buildToChatNotifier class="hudson.plugins.im.build_notify.BuildParametersBuildToChatNotifier"/> // Summary and build parameters
         or <buildToChatNotifier class="hudson.plugins.im.build_notify.PrintFailingTestsBuildToChatNotifier"/> // Summary, SCM changes and failed tests
         <matrixMultiplier>ONLY_CONFIGURATIONS</matrixMultiplier>
         </hudson.plugins.jabber.im.transport.JabberPublisher>
         */
        def publishJabber(String target, Closure jabberClosure = null) {
            publishJabber(target, null, null, jabberClosure)
        }

        def publishJabber(String target, String strategyName, Closure jabberClosure = null) {
            publishJabber(target, strategyName, null, jabberClosure)
        }

        def publishJabber(String targetsArg, String strategyName, String channelNotificationName, Closure jabberClosure = null) {
            JabberContext jabberContext = new JabberContext()
            jabberContext.strategyName = strategyName ?: 'ALL'
            jabberContext.channelNotificationName = channelNotificationName ?: 'Default'
            AbstractContextHelper.executeInContext(jabberClosure, jabberContext)

            // Validate values
            assert validJabberStrategyNames.contains(jabberContext.strategyName), "Jabber Strategy needs to be one of these values: ${validJabberStrategyNames.join(',')}"
            assert validJabberChannelNotificationNames.contains(jabberContext.channelNotificationName), "Jabber Channel Notification name needs to be one of these values: ${validJabberChannelNotificationNames.join(',')}"

            def nodeBuilder = NodeBuilder.newInstance()
            def publishNode = nodeBuilder.'hudson.plugins.jabber.im.transport.JabberPublisher' {
                targets {
                    targetsArg.split().each { target ->
                        def isGroup = target.startsWith('*')
                        def targetClean = isGroup ? target.substring(1) : target
                        'hudson.plugins.im.GroupChatIMMessageTarget' {
                            delegate.createNode('name', targetClean)
                            if (isGroup) {
                                notificationOnly 'false'
                            }
                        }
                    }
                }
                strategy jabberContext.strategyName
                notifyOnBuildStart jabberContext.notifyOnBuildStart ? 'true' : 'false'
                notifySuspects jabberContext.notifyOnBuildStart ? 'true' : 'false'
                notifyCulprits jabberContext.notifyCulprits ? 'true' : 'false'
                notifyFixers jabberContext.notifyFixers ? 'true' : 'false'
                notifyUpstreamCommitters jabberContext.notifyUpstreamCommitters ? 'true' : 'false'
                buildToChatNotifier('class': "hudson.plugins.im.build_notify.${jabberContext.channelNotificationName}BuildToChatNotifier")
                matrixMultiplier 'ONLY_CONFIGURATIONS'
            }
            publisherNodes << publishNode
        }

        def validJabberStrategyNames = ['ALL', 'FAILURE_AND_FIXED', 'ANY_FAILURE', 'STATECHANGE_ONLY']
        def validJabberChannelNotificationNames = ['Default', 'SummaryOnly', 'BuildParameters', 'PrintFailingTests']

        /**
         <be.certipost.hudson.plugin.SCPRepositoryPublisher>
         <siteName>javadoc</siteName>
         <entries>
         <be.certipost.hudson.plugin.Entry>
         <filePath/>
         <sourceFile>api-sdk/*</sourceFile>
         <keepHierarchy>true</keepHierarchy>
         </be.certipost.hudson.plugin.Entry>
         </entries>
         </be.certipost.hudson.plugin.SCPRepositoryPublisher>
         */
        def publishScp(String site, Closure scpClosure) {
            ScpContext scpContext = new ScpContext()
            AbstractContextHelper.executeInContext(scpClosure, scpContext)

            // Validate values
            assert !scpContext.entries.isEmpty(), "Scp publish requires at least one entry"

            def nodeBuilder = NodeBuilder.newInstance()
            // TODO Possibility to update existing publish node
            def publishNode = nodeBuilder.'be.certipost.hudson.plugin.SCPRepositoryPublisher' {
                siteName site
                entries {
                    scpContext.entries.each { ScpContext.ScpEntry entry ->
                        'be.certipost.hudson.plugin.Entry' {
                            filePath entry.destination
                            sourceFile entry.source
                            keepHierarchy entry.keepHierarchy ? 'true' : 'false'
                        }
                    }
                }
            }
            publisherNodes << publishNode
        }

        /**
         * Clone Workspace SCM
         *
         * <hudson.plugins.cloneworkspace.CloneWorkspacePublisher>
         *     <workspaceGlob></workspaceGlob>
         *     <workspaceExcludeGlob></workspaceExcludeGlob>
         *     <criteria>Any</criteria>
         *     <archiveMethod>TAR</archiveMethod>
         *     <overrideDefaultExcludes>true</overrideDefaultExcludes>
         * </hudson.plugins.cloneworkspace.CloneWorkspacePublisher>
         */
        def publishCloneWorkspace(String workspaceGlob, Closure cloneWorkspaceClosure) {
            publishCloneWorkspace(workspaceGlob, '', 'Any', 'TAR', false, cloneWorkspaceClosure)
        }

        def publishCloneWorkspace(String workspaceGlob, String workspaceExcludeGlob, Closure cloneWorkspaceClosure) {
            publishCloneWorkspace(workspaceGlob, workspaceExcludeGlob, 'Any', 'TAR', false, cloneWorkspaceClosure)
        }

        def publishCloneWorkspace(String workspaceGlob, String workspaceExcludeGlob, String criteria, String archiveMethod, Closure cloneWorkspaceClosure) {
            publishCloneWorkspace(workspaceGlob, workspaceExcludeGlob, criteria, archiveMethod, false, cloneWorkspaceClosure)
        }

        def publishCloneWorkspace(String workspaceGlobArg, String workspaceExcludeGlobArg = '', String criteriaArg = 'Any', String archiveMethodArg = 'TAR', boolean overrideDefaultExcludesArg = false, Closure cloneWorkspaceClosure = null) {
            CloneWorkspaceContext cloneWorkspaceContext = new CloneWorkspaceContext()
            cloneWorkspaceContext.criteria = criteriaArg ?: 'Any'
            cloneWorkspaceContext.archiveMethod = archiveMethodArg ?: 'TAR'
            cloneWorkspaceContext.workspaceExcludeGlob = workspaceExcludeGlobArg ?: ''
            cloneWorkspaceContext.overrideDefaultExcludes = overrideDefaultExcludesArg ?: false
            AbstractContextHelper.executeInContext(cloneWorkspaceClosure, cloneWorkspaceContext)

            // Validate values
            assert validCloneWorkspaceCriteria.contains(cloneWorkspaceContext.criteria), "Clone Workspace Criteria needs to be one of these values: ${validCloneWorkspaceCriteria.join(',')}"
            assert validCloneWorkspaceArchiveMethods.contains(cloneWorkspaceContext.archiveMethod), "Clone Workspace Archive Method needs to be one of these values: ${validCloneWorkspaceArchiveMethods.join(',')}"

            def nodeBuilder = NodeBuilder.newInstance()
            def publishNode = nodeBuilder.'hudson.plugins.cloneworkspace.CloneWorkspacePublisher' {
                workspaceGlob workspaceGlobArg
                workspaceExcludeGlob cloneWorkspaceContext.workspaceExcludeGlob
                criteria cloneWorkspaceContext.criteria
                archiveMethod cloneWorkspaceContext.archiveMethod
                overrideDefaultExcludes cloneWorkspaceContext.overrideDefaultExcludes
            }
            publisherNodes << publishNode
        }

        static List<String> validCloneWorkspaceCriteria = ['Any', 'Not Failed', 'Successful']
        def validCloneWorkspaceArchiveMethods = ['TAR', 'ZIP']

        /**
         * Downstream build
         *
         <hudson.tasks.BuildTrigger>
         <childProjects>DSL-Tutorial-1-Test</childProjects>
         <threshold>
         <name>SUCCESS</name>
         <ordinal>0</ordinal>
         <color>BLUE</color>
         </threshold>
         // or
         <threshold><name>UNSTABLE</name><ordinal>1</ordinal><color>YELLOW</color></threshold>
         // or
         <threshold><name>FAILURE</name><ordinal>2</ordinal><color>RED</color></threshold>
         </hudson.tasks.BuildTrigger>
         */
        def downstream(String projectName, String thresholdName = 'SUCCESS') {
            def thresholdColorMap = ['SUCCESS': 'BLUE', 'UNSTABLE': 'YELLOW', 'FAILURE': 'RED']
            def thresholdOrdinalMap = ['SUCCESS': '0', 'UNSTABLE': '1', 'FAILURE': '2']
            assert thresholdColorMap.containsKey(thresholdName), "thresholdName must be one of these values ${thresholdColorMap.keySet().join(',')}"

            def nodeBuilder = new NodeBuilder()
            Node publishNode = nodeBuilder.'hudson.tasks.BuildTrigger' {
                childProjects projectName
                threshold {
                    delegate.createNode('name', thresholdName)
                    ordinal thresholdOrdinalMap[thresholdName]
                    color thresholdColorMap[thresholdName]
                }
            }

            publisherNodes << publishNode
        }

        /**
         Trigger parameterized build on other projects.

         <hudson.plugins.parameterizedtrigger.BuildTrigger>
         <configs>
         <hudson.plugins.parameterizedtrigger.BuildTriggerConfig>
         <configs>
         <hudson.plugins.parameterizedtrigger.CurrentBuildParameters/> // Current build parameters
         <hudson.plugins.parameterizedtrigger.FileBuildParameters> // Parameters from properties file
         <propertiesFile>some.properties</propertiesFile>
         </hudson.plugins.parameterizedtrigger.FileBuildParameters>
         <hudson.plugins.git.GitRevisionBuildParameters> // Pass-through Git commit that was built
         <combineQueuedCommits>false</combineQueuedCommits>
         </hudson.plugins.git.GitRevisionBuildParameters>
         <hudson.plugins.parameterizedtrigger.PredefinedBuildParameters> // Predefined properties
         <properties>prop1=value1
         prop2=value2</properties>
         </hudson.plugins.parameterizedtrigger.PredefinedBuildParameters>
         <hudson.plugins.parameterizedtrigger.matrix.MatrixSubsetBuildParameters> // Restrict matrix execution to a subset
         <filter>label=="${TARGET}"</filter>
         </hudson.plugins.parameterizedtrigger.matrix.MatrixSubsetBuildParameters>
         <hudson.plugins.parameterizedtrigger.SubversionRevisionBuildParameters/> // Subversion revision
         </configs>
         <projects>NEBULA-ubuntu-packaging-plugin</projects>
         <condition>SUCCESS</condition>
         <triggerWithNoParameters>false</triggerWithNoParameters>
         </hudson.plugins.parameterizedtrigger.BuildTriggerConfig>
         <hudson.plugins.parameterizedtrigger.BuildTriggerConfig>
         <configs class="java.util.Collections$EmptyList"/>
         <projects>DSL-Tutorial-1-Test</projects>
         <condition>SUCCESS</condition> // SUCCESS, UNSTABLE, UNSTABLE_OR_BETTER, UNSTABLE_OR_WORSE, FAILED, ALWAYS
         <triggerWithNoParameters>false</triggerWithNoParameters>
         </hudson.plugins.parameterizedtrigger.BuildTriggerConfig>
         </configs>
         </hudson.plugins.parameterizedtrigger.BuildTrigger>
         */
        def downstreamParameterized(Closure downstreamClosure) {
            DownstreamContext downstreamContext = new DownstreamContext()
            AbstractContextHelper.executeInContext(downstreamClosure, downstreamContext)

            def nodeBuilder = NodeBuilder.newInstance()
            def publishNode = nodeBuilder.'hudson.plugins.parameterizedtrigger.BuildTrigger' {
                configs {
                    downstreamContext.triggers.each { DownstreamTriggerContext trigger ->
                        'hudson.plugins.parameterizedtrigger.BuildTriggerConfig' {
                            projects trigger.projects
                            condition trigger.condition
                            triggerWithNoParameters trigger.triggerWithNoParameters ? 'true' : 'false'
                            if (trigger.hasParameter()) {
                                configs {
                                    if (trigger.usingCurrentBuild) {
                                        'hudson.plugins.parameterizedtrigger.CurrentBuildParameters' ''
                                    }

                                    if (trigger.usingPropertiesFile) {
                                        'hudson.plugins.parameterizedtrigger.FileBuildParameters' {
                                            propertiesFile trigger.propFile
                                        }
                                    }

                                    if (trigger.usingGitRevision) {
                                        'hudson.plugins.git.GitRevisionBuildParameters' {
                                            'combineQueuedCommits' trigger.combineQueuedCommits ? 'true' : 'false'
                                        }
                                    }

                                    if (trigger.usingPredefined) {
                                        'hudson.plugins.parameterizedtrigger.PredefinedBuildParameters' {
                                            delegate.createNode('properties', trigger.predefinedProps.join('\n'))
                                        }
                                    }

                                    if (trigger.usingMatrixSubset) {
                                        'hudson.plugins.parameterizedtrigger.matrix.MatrixSubsetBuildParameters' {
                                            filter trigger.matrixSubsetFilter
                                        }
                                    }

                                    if (trigger.usingSubversionRevision) {
                                        'hudson.plugins.parameterizedtrigger.SubversionRevisionBuildParameters' {}
                                    }
                                }
                            } else {
                                configs('class': 'java.util.Collections$EmptyList')
                            }
                        }
                    }
                }
            }
            publisherNodes << publishNode

        }

        def violations(Closure violationsClosure = null) {
            violations(100, violationsClosure)
        }

        def violations(int perFileDisplayLimit, Closure violationsClosure = null) {
            ViolationsContext violationsContext = new ViolationsContext()
            violationsContext.perFileDisplayLimit = perFileDisplayLimit
            AbstractContextHelper.executeInContext(violationsClosure, violationsContext)

            def nodeBuilder = NodeBuilder.newInstance()
            def publishNode = nodeBuilder.'hudson.plugins.violations.ViolationsPublisher'(plugin: 'violations@0.7.11') {
                config {
                    suppressions(class: "tree-set") {
                        'no-comparator'()
                    }
                    typeConfigs {
                        'no-comparator'()
                        violationsContext.entries.each { String key, ViolationsContext.ViolationsEntry violationsEntry ->
                            entry {
                                string(key)
                                'hudson.plugins.violations.TypeConfig' {
                                    type(key)
                                    // These values are protected from ever being null or empty.
                                    min(violationsEntry.min.toString())
                                    max(violationsEntry.max.toString())
                                    unstable(violationsEntry.unstable.toString())
                                    usePattern(violationsEntry.pattern ? 'true' : 'false')
                                    pattern(violationsEntry.pattern?:'')
                                }
                            }
                        }
                    }
                    limit(violationsContext.perFileDisplayLimit.toString())
                    sourcePathPattern(violationsContext.sourcePathPattern?:'')
                    fauxProjectPath(violationsContext.fauxProjectPath?:'')
                    encoding(violationsContext.sourceEncoding?:'default')
                }
            }
            publisherNodes << publishNode
        }

        /*
        <hudson.plugins.chucknorris.CordellWalkerRecorder>
         <factGenerator/>
        </hudson.plugins.chucknorris.CordellWalkerRecorder>
        */
        def chucknorris() {
            def nodeBuilder = NodeBuilder.newInstance()
            def publishNode = nodeBuilder.'hudson.plugins.chucknorris.CordellWalkerRecorder' {
               'factGenerator' ''
            }
            publisherNodes << publishNode
        }

        def irc(Closure ircClosure) {
            IrcContext ircContext = new IrcContext()
            AbstractContextHelper.executeInContext(ircClosure, ircContext)

            def nodeBuilder = NodeBuilder.newInstance()
            def publishNode = nodeBuilder.'hudson.plugins.ircbot.IrcPublisher' {
                targets {
                    ircContext.channels.each { IrcContext.IrcPublisherChannel channel ->
                        'hudson.plugins.im.GroupChatIMMessageTarget' {
                            delegate.createNode('name', channel.name)
                            password channel.password
                            notificationOnly channel.notificationOnly ? 'true' : 'false'
                        }
                    }
                }
                strategy ircContext.strategy
                notifyOnBuildStart ircContext.notifyOnBuildStarts ? 'true' : 'false'
                notifySuspects  ircContext.notifyScmCommitters ? 'true' : 'false'
                notifyCulprits ircContext.notifyScmCulprits ? 'true' : 'false'
                notifyFixers ircContext.notifyScmFixers ? 'true' : 'false'
                notifyUpstreamCommitters ircContext.notifyUpstreamCommitters ? 'true' : 'false'

                def className = "hudson.plugins.im.build_notify.${ircContext.notificationMessage}BuildToChatNotifier"
                buildToChatNotifier(class: className)
            }

            publisherNodes << publishNode
        }

        def cobertura(String reportFile, Closure coberturaClosure = null) {

            CoberturaContext coberturaContext = new CoberturaContext()
            AbstractContextHelper.executeInContext(coberturaClosure, coberturaContext)

            publisherNodes << NodeBuilder.newInstance().'hudson.plugins.cobertura.CoberturaPublisher' {
                coberturaReportFile(reportFile)
                onlyStable(coberturaContext.onlyStable)
                failUnhealthy(coberturaContext.failUnhealthy)
                failUnstable(coberturaContext.failUnstable)
                autoUpdateHealth(coberturaContext.autoUpdateHealth)
                autoUpdateStability(coberturaContext.autoUpdateStability)
                zoomCoverageChart(coberturaContext.zoomCoverageChart)
                failNoReports(coberturaContext.failNoReports)
                ['healthyTarget', 'unhealthyTarget', 'failingTarget'].each { targetName ->
                    "$targetName" {
                        targets(class: "enum-map", 'enum-type': "hudson.plugins.cobertura.targets.CoverageMetric") {
                            coberturaContext.targets.values().each { target ->
                                entry {
                                    'hudson.plugins.cobertura.targets.CoverageMetric' target.targetType
                                    'int' target."$targetName"
                                }
                            }
                        }
                    }
                }
                sourceEncoding(coberturaContext.sourceEncoding)
            }
        }

        /**
         * <hudson.plugins.claim.ClaimPublisher/>
         */
        def allowBrokenBuildClaiming() {
            publisherNodes << NodeBuilder.newInstance().'hudson.plugins.claim.ClaimPublisher'()
        }

        /**
         * Configures Fingerprinting
         *
         * <hudson.tasks.Fingerprinter>
         *    <targets>**</targets>
         *    <recordBuildArtifacts>true</recordBuildArtifacts>
         * </hudson.tasks.Fingerprinter>
         *
         */
        def fingerprint(String targets, boolean recordBuildArtifacts = false) {
            publisherNodes << NodeBuilder.newInstance().'hudson.tasks.Fingerprinter' {
                delegate.targets(targets ?: '')
                delegate.recordBuildArtifacts(recordBuildArtifacts)
            }
        }

        /**
         * Configures the Description Setter Plugin
         *
         * <publishers>
         *     <hudson.plugins.descriptionsetter.DescriptionSetterPublisher>
         *         <regexp>foo</regexp>
         *         <regexpForFailed>bar</regexpForFailed>
         *         <description>Hello</description>
         *         <descriptionForFailed>World</descriptionForFailed>
         *         <setForMatrix>false</setForMatrix>
         *     </hudson.plugins.descriptionsetter.DescriptionSetterPublisher>
         */
        def buildDescription(String regularExpression, String description = '', String regularExpressionForFailed = '', String descriptionForFailed = '', boolean multiConfigurationBuild = false) {
            publisherNodes << NodeBuilder.newInstance().'hudson.plugins.descriptionsetter.DescriptionSetterPublisher' {
                regexp(regularExpression)
                regexpForFailed(regularExpressionForFailed)
                delegate.description(description)
                if (descriptionForFailed) {
                    delegate.descriptionForFailed(descriptionForFailed)
                }
                setForMatrix(multiConfigurationBuild)
            }
        }

        /**
         * Configures the Jenkins Text Finder plugin
         *
         * <publishers>
         *     <hudson.plugins.textfinder.TextFinderPublisher>
         *         <fileSet>*.txt</fileSet>
         *         <regexp/>
         *         <succeedIfFound>false</succeedIfFound>
         *         <unstableIfFound>false</unstableIfFound>
         *         <alsoCheckConsoleOutput>false</alsoCheckConsoleOutput>
         *     </hudson.plugins.textfinder.TextFinderPublisher>
         */
        def textFinder(String regularExpression, String fileSet = '', boolean alsoCheckConsoleOutput = false, boolean succeedIfFound = false, unstableIfFound = false) {
            publisherNodes << NodeBuilder.newInstance().'hudson.plugins.textfinder.TextFinderPublisher' {
                if (fileSet) delegate.fileSet(fileSet)
                delegate.regexp(regularExpression)
                delegate.alsoCheckConsoleOutput(alsoCheckConsoleOutput)
                delegate.succeedIfFound(succeedIfFound)
                delegate.unstableIfFound(unstableIfFound)
            }
        }

        /**
<<<<<<< HEAD
         * Configures the Jenkins Post Build Task plugin
         *
         * <publishers>
         *     <hudson.plugins.postbuildtask.PostbuildTask>
         *          <tasks>
         *              <hudson.plugins.postbuildtask.TaskProperties>
         *                  <logTexts>
         *                      <hudson.plugins.postbuildtask.LogProperties>
         *                          <logText>BUILD SUCCESSFUL</logText>
         *                          <operator>AND</operator>
         *                      </hudson.plugins.postbuildtask.LogProperties>
         *                  </logTexts>
         *                  <EscalateStatus>false</EscalateStatus>
         *                  <RunIfJobSuccessful>false</RunIfJobSuccessful>
         *                  <script>git clean -fdx</script>
         *              </hudson.plugins.postbuildtask.TaskProperties>
         *          </tasks>
         *      </hudson.plugins.postbuildtask.PostbuildTask>
         */
        def postBuildTask(Closure postBuildClosure) {
            PostBuildTaskContext postBuildContext = new PostBuildTaskContext()
            AbstractContextHelper.executeInContext(postBuildClosure, postBuildContext)

            publisherNodes << NodeBuilder.newInstance().'hudson.plugins.postbuildtask.PostbuildTask' {
                tasks {
                    postBuildContext.tasks.each { PostBuildTaskContext.PostBuildTask task ->
                        'hudson.plugins.postbuildtask.TaskProperties' {
                            logTexts {
                                'hudson.plugins.postbuildtask.LogProperties' {
                                    logText(task.logText)
                                    operator(task.operator)
                                }
                            }
                            EscalateStatus(task.escalateStatus)
                            RunIfJobSuccessful(task.runIfJobSuccessful)
                            script(task.script)
                        }
                    }
                }
=======
         * Configures Aggregate Downstream Test Results. Pass no args or null for jobs (first arg) to 
         * automatically aggregate downstream test results. Pass in comma-delimited list for first arg to manually choose jobs.
         * Second argument is optional and sets whether failed builds are included.
         *
         * <publishers>
         *     ...
         *     <hudson.tasks.test.AggregatedTestResultPublisher>
         *         <jobs>some-downstream-test</jobs>
         *         <includeFailedBuilds>false</includeFailedBuilds>
         *     </hudson.tasks.test.AggregatedTestResultPublisher>
         *     ...
         * </publishers>
         */
        def aggregateDownstreamTestResults(String jobs = null, boolean includeFailedBuilds = false) {
            publisherNodes << NodeBuilder.newInstance().'hudson.tasks.test.AggregatedTestResultPublisher' {
                if (jobs) {
                    delegate.jobs(jobs)
                }
                delegate.includeFailedBuilds(includeFailedBuilds)
>>>>>>> 875cf32e
            }
        }
    }
}<|MERGE_RESOLUTION|>--- conflicted
+++ resolved
@@ -766,7 +766,6 @@
         }
 
         /**
-<<<<<<< HEAD
          * Configures the Jenkins Post Build Task plugin
          *
          * <publishers>
@@ -806,8 +805,11 @@
                         }
                     }
                 }
-=======
-         * Configures Aggregate Downstream Test Results. Pass no args or null for jobs (first arg) to 
+            }
+        }
+
+        /**
+         * Configures Aggregate Downstream Test Results. Pass no args or null for jobs (first arg) to
          * automatically aggregate downstream test results. Pass in comma-delimited list for first arg to manually choose jobs.
          * Second argument is optional and sets whether failed builds are included.
          *
@@ -826,7 +828,6 @@
                     delegate.jobs(jobs)
                 }
                 delegate.includeFailedBuilds(includeFailedBuilds)
->>>>>>> 875cf32e
             }
         }
     }
