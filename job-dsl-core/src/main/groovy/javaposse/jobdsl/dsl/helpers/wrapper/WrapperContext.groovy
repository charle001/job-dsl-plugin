--- conflicted
+++ resolved
@@ -660,7 +660,6 @@
     }
 
     /**
-<<<<<<< HEAD
      * <jenkins.plugins.nodejs.tools.NpmPackagesBuildWrapper>
      *     <nodeJSInstallationName>NodeJS 0.10.26</nodeJSInstallationName>
      * </jenkins.plugins.nodejs.tools.NpmPackagesBuildWrapper>
@@ -668,7 +667,10 @@
     def nodejs(String installation) {
         wrapperNodes << new NodeBuilder().'jenkins.plugins.nodejs.tools.NpmPackagesBuildWrapper' {
             nodeJSInstallationName(installation)
-=======
+        }
+    }
+
+    /**
      * <org.jenkinsci.plugins.golang.GolangBuildWrapper>
      *     <goVersion>Go 1.3.3</goVersion>
      * </org.jenkinsci.plugins.golang.GolangBuildWrapper>
@@ -676,7 +678,6 @@
     def golang(String version) {
         wrapperNodes << new NodeBuilder().'org.jenkinsci.plugins.golang.GolangBuildWrapper' {
             goVersion(version)
->>>>>>> 303de0d4
         }
     }
 }