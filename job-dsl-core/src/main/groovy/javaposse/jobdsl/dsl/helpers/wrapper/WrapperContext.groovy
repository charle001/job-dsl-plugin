--- conflicted
+++ resolved
@@ -302,7 +302,6 @@
 
     /**
      * <pre>
-<<<<<<< HEAD
      *     {@code
      * <EnvInjectBuildWrapper>
      *   <info>
@@ -327,7 +326,9 @@
         }
 
         wrapperNodes << envNode
-=======
+    }
+
+    /**
      * {@code
      *  <project>
      *      <buildWrappers>
@@ -365,13 +366,13 @@
      * @param releaseClosure attributes and steps used by the plugin
      */
     def release(Closure releaseClosure) {
-        def releaseContext = new ReleaseContext()
+        ReleaseContext releaseContext = new ReleaseContext()
         AbstractContextHelper.executeInContext(releaseClosure, releaseContext)
             
-        def nodeBuilder = new NodeBuilder()
+        NodeBuilder nodeBuilder = new NodeBuilder()
         
         // plugin properties
-        def releaseNode = nodeBuilder.'hudson.plugins.release.ReleaseWrapper' {
+        Node releaseNode = nodeBuilder.'hudson.plugins.release.ReleaseWrapper' {
             releaseVersionTemplate(releaseContext.releaseVersionTemplate?:'')
             doNotKeepLog(releaseContext.doNotKeepLog)
             overrideBuildParameters(releaseContext.overrideBuildParameters)
@@ -389,6 +390,5 @@
         }
 
         wrapperNodes << releaseNode
->>>>>>> 28c2394a
     }
 }