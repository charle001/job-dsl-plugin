--- conflicted
+++ resolved
@@ -1,10 +1,7 @@
 package javaposse.jobdsl.dsl
 
 import hudson.util.VersionNumber
-<<<<<<< HEAD
-=======
 import javaposse.jobdsl.dsl.helpers.ExtensibleContext
->>>>>>> 0ec86d06
 import javaposse.jobdsl.dsl.helpers.PropertiesContext
 import spock.lang.Specification
 
@@ -63,17 +60,6 @@
 
         then:
         thrown(UnsupportedOperationException)
-    }
-
-    def 'callExtension'() {
-        setup:
-        AbstractJobManagement jobManagement = new TestJobManagement()
-
-        when:
-        Node node = jobManagement.callExtension('foo', PropertiesContext)
-
-        then:
-        node == null
     }
 
     def 'callExtension'() {
