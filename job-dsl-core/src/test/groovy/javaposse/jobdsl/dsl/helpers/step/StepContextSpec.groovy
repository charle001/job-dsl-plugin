--- conflicted
+++ resolved
@@ -2244,7 +2244,6 @@
         mode << ['GET', 'POST', 'PUT', 'DELETE']
     }
 
-<<<<<<< HEAD
     def 'call nodejsCommand method'() {
         when:
         context.nodejsCommand('var test = require("node");', 'node (0.0.1)')
@@ -2256,7 +2255,8 @@
             command[0].value() == 'var test = require("node");'
             nodeJSInstallationName[0].value() == 'node (0.0.1)'
         }
-=======
+    }
+
     def 'call debian package with only required option'() {
         when:
         context.debianPackage('package')
@@ -2292,6 +2292,5 @@
             buildEvenWhenThereAreNoChanges[0].value() == true
         }
         _ * jobManagement.requireMinimumPluginVersion('debian-package-builder', '1.6.6')
->>>>>>> 31ae709d
     }
 }