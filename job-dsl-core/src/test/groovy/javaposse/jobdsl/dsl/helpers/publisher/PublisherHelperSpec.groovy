--- conflicted
+++ resolved
@@ -1113,7 +1113,6 @@
         context.publisherNodes[0].unstableIfFound[0].value() == true
     }
 
-<<<<<<< HEAD
     def 'call postBuildTask with two arguments'() {
         when:
         context.postBuildTask() {
@@ -1195,7 +1194,8 @@
         aggregateNode.name() == 'hudson.tasks.test.AggregatedTestResultPublisher'
         aggregateNode.jobs[0].value() == 'project-A, project-B'
         aggregateNode.includeFailedBuilds[0].value() == true
-=======
+    }
+
     def 'call groovyPostBuild'() {
         when:
         context.groovyPostBuild('foo')
@@ -1216,6 +1216,5 @@
         context.publisherNodes[0].name() == 'org.jvnet.hudson.plugins.groovypostbuild.GroovyPostbuildRecorder'
         context.publisherNodes[0].groovyScript[0].value() == 'foo'
         context.publisherNodes[0].behavior[0].value() == 1
->>>>>>> c52af854
     }
 }