--- conflicted
+++ resolved
@@ -2601,7 +2601,6 @@
         rundeckNode.shouldFailTheBuild[0].value() == false
     }
 
-<<<<<<< HEAD
     def 'call s3 without profile'(String profile) {
         when:
         context.s3(profile) {
@@ -2640,79 +2639,10 @@
         context.s3('test') {
             entry('foo', 'bar', 'EU_WEST_1') {
                 delegate.storageClass(storageClass)
-=======
-    def 'call flexible publish'() {
-        when:
-        context.flexiblePublish {
-            condition {
-                stringsMatch('foo', 'bar', false)
-            }
-            publisher {
-                mailer('test@test.com')
-            }
-        }
-
-        then:
-        with(context.publisherNodes[0]) {
-            name() == 'org.jenkins__ci.plugins.flexible__publish.FlexiblePublisher'
-            children().size() == 1
-            publishers[0].children().size == 1
-
-            with(publishers[0].children()[0]) {
-                name() == 'org.jenkins__ci.plugins.flexible__publish.ConditionalPublisher'
-                condition[0].attribute('class') == 'org.jenkins_ci.plugins.run_condition.core.StringsMatchCondition'
-                condition[0].arg1[0].value() == 'foo'
-                condition[0].arg2[0].value() == 'bar'
-                condition[0].ignoreCase[0].value() == 'false'
-                publisher[0].attribute('class') == 'hudson.tasks.Mailer'
-                publisher[0].recipients[0].value() == 'test@test.com'
-            }
-        }
-    }
-
-    def 'call flexible publish and test escaping'() {
-        when:
-        context.flexiblePublish {
-            condition {
-                stringsMatch('foo', 'bar', false)
-            }
-            publisher {
-                wsCleanup()
-            }
-        }
-
-        then:
-        with(context.publisherNodes[0]) {
-            name() == 'org.jenkins__ci.plugins.flexible__publish.FlexiblePublisher'
-            children().size() == 1
-            publishers[0].children().size == 1
-
-            with(publishers[0].children()[0]) {
-                name() == 'org.jenkins__ci.plugins.flexible__publish.ConditionalPublisher'
-                condition[0].attribute('class') == 'org.jenkins_ci.plugins.run_condition.core.StringsMatchCondition'
-                condition[0].arg1[0].value() == 'foo'
-                condition[0].arg2[0].value() == 'bar'
-                condition[0].ignoreCase[0].value() == 'false'
-                publisher[0].attribute('class') == 'hudson.plugins.ws_cleanup.WsCleanup'
-                publisher[0].children().size() > 0
-            }
-        }
-    }
-
-    def 'call flexible publish with build step'() {
-        when:
-        context.flexiblePublish {
-            condition {
-                stringsMatch('foo', 'bar', false)
-            }
-            step {
-                shell('echo hello')
->>>>>>> 0bdf6413
-            }
-        }
-
-        then:
-<<<<<<< HEAD
+            }
+        }
+
+        then:
         thrown(IllegalArgumentException)
 
         where:
@@ -2796,7 +2726,78 @@
                 value[0].value() == 'value'
             }
         }
-=======
+    }
+
+    def 'call flexible publish'() {
+        when:
+        context.flexiblePublish {
+            condition {
+                stringsMatch('foo', 'bar', false)
+            }
+            publisher {
+                mailer('test@test.com')
+            }
+        }
+
+        then:
+        with(context.publisherNodes[0]) {
+            name() == 'org.jenkins__ci.plugins.flexible__publish.FlexiblePublisher'
+            children().size() == 1
+            publishers[0].children().size == 1
+
+            with(publishers[0].children()[0]) {
+                name() == 'org.jenkins__ci.plugins.flexible__publish.ConditionalPublisher'
+                condition[0].attribute('class') == 'org.jenkins_ci.plugins.run_condition.core.StringsMatchCondition'
+                condition[0].arg1[0].value() == 'foo'
+                condition[0].arg2[0].value() == 'bar'
+                condition[0].ignoreCase[0].value() == 'false'
+                publisher[0].attribute('class') == 'hudson.tasks.Mailer'
+                publisher[0].recipients[0].value() == 'test@test.com'
+            }
+        }
+    }
+
+    def 'call flexible publish and test escaping'() {
+        when:
+        context.flexiblePublish {
+            condition {
+                stringsMatch('foo', 'bar', false)
+            }
+            publisher {
+                wsCleanup()
+            }
+        }
+
+        then:
+        with(context.publisherNodes[0]) {
+            name() == 'org.jenkins__ci.plugins.flexible__publish.FlexiblePublisher'
+            children().size() == 1
+            publishers[0].children().size == 1
+
+            with(publishers[0].children()[0]) {
+                name() == 'org.jenkins__ci.plugins.flexible__publish.ConditionalPublisher'
+                condition[0].attribute('class') == 'org.jenkins_ci.plugins.run_condition.core.StringsMatchCondition'
+                condition[0].arg1[0].value() == 'foo'
+                condition[0].arg2[0].value() == 'bar'
+                condition[0].ignoreCase[0].value() == 'false'
+                publisher[0].attribute('class') == 'hudson.plugins.ws_cleanup.WsCleanup'
+                publisher[0].children().size() > 0
+            }
+        }
+    }
+
+    def 'call flexible publish with build step'() {
+        when:
+        context.flexiblePublish {
+            condition {
+                stringsMatch('foo', 'bar', false)
+            }
+            step {
+                shell('echo hello')
+            }
+        }
+
+        then:
         with(context.publisherNodes[0]) {
             name() == 'org.jenkins__ci.plugins.flexible__publish.FlexiblePublisher'
             children().size() == 1
@@ -2845,6 +2846,5 @@
 
         then:
         thrown(IllegalArgumentException)
->>>>>>> 0bdf6413
     }
 }