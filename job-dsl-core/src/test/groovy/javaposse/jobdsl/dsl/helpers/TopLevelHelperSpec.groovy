package javaposse.jobdsl.dsl.helpers

import javaposse.jobdsl.dsl.JobManagement
import javaposse.jobdsl.dsl.JobType
import javaposse.jobdsl.dsl.WithXmlAction
import javaposse.jobdsl.dsl.WithXmlActionSpec
import spock.lang.Specification

import static javaposse.jobdsl.dsl.helpers.TopLevelHelper.Timeout.absolute
import static javaposse.jobdsl.dsl.helpers.TopLevelHelper.Timeout.elastic
import static javaposse.jobdsl.dsl.helpers.TopLevelHelper.Timeout.likelyStuck

public class TopLevelHelperSpec extends Specification {

    List<WithXmlAction> mockActions = Mock()
    JobManagement mockJobManagement = Mock()
    TopLevelHelper helper = new TopLevelHelper(mockActions, JobType.Freeform, mockJobManagement)
    Node root = new XmlParser().parse(new StringReader(WithXmlActionSpec.xml))

    def 'add description'() {
        when:
        def action = helper.description('Description')
        action.execute(root)

        then:
        root.description[0].value() == 'Description'

        when:
        def action2 = helper.description('Description2')
        action2.execute(root)

        then:
        root.description.size() == 1
        root.description[0].value() == 'Description2'

    }

    def 'add rvm-controlled ruby version'() {
        when:
        def action = helper.rvm('ruby-1.9.3')
        action.execute(root)

        then:
        root.buildWrappers[0].'ruby-proxy-object'[0].'ruby-object'[0].object[0].impl[0].value() == 'ruby-1.9.3'
    }

    def 'rvm exception on empty param'() {
        when:
        def action = helper.rvm()

        then:
        thrown(IllegalArgumentException)
    }

    def 'can run timeout'() {
        when:
        helper.timeout(15)

        then:
        1 * mockActions.add(_)
    }

    def 'timeout constructs xml'() {
        when:
        def action = helper.timeout(15)
        action.execute(root)

        then:
        root.buildWrappers[0].'hudson.plugins.build__timeout.BuildTimeoutWrapper'[0].timeoutMinutes[0].value() == '15'
        root.buildWrappers[0].'hudson.plugins.build__timeout.BuildTimeoutWrapper'[0].failBuild[0].value() == 'true'
    }

    def 'timeout failBuild parameter works'() {
        when:
        def action = helper.timeout(15, false)
        action.execute(root)

        then:
        root.buildWrappers[0].'hudson.plugins.build__timeout.BuildTimeoutWrapper'[0].failBuild[0].value() == 'false'
    }

    def 'default timeout works' () {
        when:
        def action = helper.timeout()
        action.execute(root)

        then:
        def timeout = root.buildWrappers[0].'hudson.plugins.build__timeout.BuildTimeoutWrapper'
        timeout.timeoutMinutes[0].value() == 3
        timeout.failBuild[0].value() == false
        timeout.writingDescription[0].value() == false
        timeout.timeoutPercentage[0].value() ==  0
        timeout.timeoutType[0].value() == absolute
        timeout.timeoutMinutesElasticDefault[0].value() == 3
    }

    def 'absolute timeout configuration working' () {
        when:
        def action = helper.timeout('absolute') {
            limit 5
        }
        action.execute(root)

        then:
        def timeout = root.buildWrappers[0].'hudson.plugins.build__timeout.BuildTimeoutWrapper'
        timeout.timeoutMinutes[0].value() == 5
        timeout.failBuild[0].value() == false
        timeout.writingDescription[0].value() == false
        timeout.timeoutPercentage[0].value() ==  0
        timeout.timeoutType[0].value() == absolute
        timeout.timeoutMinutesElasticDefault[0].value() == 5
    }


    def 'elastic timeout configuration working' () {
        when:
        def action = helper.timeout('elastic') {
            limit 15
            percentage 200
        }
        action.execute(root)

        then:
        def timeout = root.buildWrappers[0].'hudson.plugins.build__timeout.BuildTimeoutWrapper'
        timeout.timeoutMinutes[0].value() == 15
        timeout.failBuild[0].value() == false
        timeout.writingDescription[0].value() == false
        timeout.timeoutPercentage[0].value() ==  200
        timeout.timeoutType[0].value() == elastic
        timeout.timeoutMinutesElasticDefault[0].value() == 15
    }

    def 'likelyStuck timeout configuration working' () {
        when:
        def action = helper.timeout('likelyStuck')
        action.execute(root)

        then:
        def timeout = root.buildWrappers[0].'hudson.plugins.build__timeout.BuildTimeoutWrapper'
        timeout.timeoutMinutes[0].value() == 3
        timeout.failBuild[0].value() == false
        timeout.writingDescription[0].value() == false
        timeout.timeoutPercentage[0].value() ==  0
        timeout.timeoutType[0].value() == likelyStuck
        timeout.timeoutMinutesElasticDefault[0].value() == 3
    }

    def 'environments work with map arg'() {
        when:
        def action = helper.environmentVariables([
                key1: 'val1',
                key2: 'val2'
        ])
        action.execute(root)

        then:
        root.properties[0].'EnvInjectJobProperty'[0].info[0].propertiesContent[0].value().contains('key1=val1')
        root.properties[0].'EnvInjectJobProperty'[0].info[0].propertiesContent[0].value().contains('key2=val2')
    }

    def 'environments work with context'() {
        when:
        def action = helper.environmentVariables {
            envs([key1: 'val1', key2: 'val2'])
            env 'key3', 'val3'
        }
        action.execute(root)

        then:
        root.properties[0].'EnvInjectJobProperty'[0].info[0].propertiesContent[0].value().contains('key1=val1')
        root.properties[0].'EnvInjectJobProperty'[0].info[0].propertiesContent[0].value().contains('key2=val2')
        root.properties[0].'EnvInjectJobProperty'[0].info[0].propertiesContent[0].value().contains('key3=val3')
    }

    def 'environments work with combination'() {
        when:
        def action = helper.environmentVariables([key4: 'val4']) {
            env 'key3', 'val3'
        }
        action.execute(root)

        then:
        root.properties[0].'EnvInjectJobProperty'[0].info[0].propertiesContent[0].value().contains('key3=val3')
        root.properties[0].'EnvInjectJobProperty'[0].info[0].propertiesContent[0].value().contains('key4=val4')
    }

    def 'environment from groovy script'() {
        when:
        def action = helper.environmentVariables {
            groovy '[foo: "bar"]'
        }
        action.execute(root)

        then:
        root.properties[0].'EnvInjectJobProperty'[0].info[0].groovyScriptContent[0].value() == '[foo: "bar"]'
    }

    def 'environment from map and groovy script'() {
        when:
        def action = helper.environmentVariables {
            envs([key1: 'val1', key2: 'val2'])
            env 'key3', 'val3'
            groovy '[foo: "bar"]'
        }
        action.execute(root)

        then:
        root.properties[0].'EnvInjectJobProperty'[0].info[0].propertiesContent[0].value().contains('key1=val1')
        root.properties[0].'EnvInjectJobProperty'[0].info[0].propertiesContent[0].value().contains('key2=val2')
        root.properties[0].'EnvInjectJobProperty'[0].info[0].propertiesContent[0].value().contains('key3=val3')
        root.properties[0].'EnvInjectJobProperty'[0].info[0].groovyScriptContent[0].value() == '[foo: "bar"]'
    }

    def 'can run label'() {
        when:
        helper.label('RPM')

        then:
        1 * mockActions.add(_)
    }

    def 'disable defaults to true'() {
        when:
        helper.disabled().execute(root)

        then:
        root.disabled.size() == 1
        root.disabled[0].value() == 'true'

        when:
        helper.disabled(false).execute(root)

        then:
        root.disabled.size() == 1
        root.disabled[0].value() == 'false'
    }

    def 'label constructs xml'() {
        when:
        def action = helper.label('FullTools')
        action.execute(root)

        then:
        root.assignedNode[0].value() == 'FullTools'
        root.canRoam[0].value() == 'false'
    }

    def 'without label leaves canRoam as true'() {
        when:
        when:
        def action = helper.label()
        action.execute(root)

        then:
        root.assignedNode[0].value() == ''
        root.canRoam[0].value() == 'true'
    }

    def 'log rotate xml'() {
        when:
        def action = helper.logRotator(14,50)
        action.execute(root)

        then:
        root.logRotator[0].daysToKeep[0].value() == '14'
        root.logRotator[0].numToKeep[0].value() == '50'
    }

    def 'build blocker xml'() {
        when:
        def action = helper.blockOn("MyProject")
        action.execute(root)

        then:
        root.properties[0].'hudson.plugins.buildblocker.BuildBlockerProperty'[0].useBuildBlocker[0].value() == 'true'
        root.properties[0].'hudson.plugins.buildblocker.BuildBlockerProperty'[0].blockingJobs[0].value() == 'MyProject'
    }

    def 'can run jdk'() {
        when:
        def action = helper.jdk("JDK1.6.0_32")
        action.execute(root)

        then:
        root.jdk[0].value() == "JDK1.6.0_32"
    }

    def 'can run jdk twice'() {
        when:
        helper.jdk("JDK1.6.0_16").execute(root)

        then:
        root.jdk[0].value() == "JDK1.6.0_16"

        when:
        helper.jdk("JDK1.6.0_17").execute(root)

        then:
        root.jdk.size() == 1
        root.jdk[0].value() == "JDK1.6.0_17"
    }

    def 'priority constructs xml'() {
        when:
        def action = helper.priority(99)
        action.execute(root)

        then:
        root.properties.'hudson.queueSorter.PrioritySorterJobProperty'.priority[0].value() == 99
    }

    def 'port allocator string list'() {
        when:
        def action = helper.allocatePorts 'HTTP', '8080'
        action.execute(root)

        then:
        def ports = root.buildWrappers.'org.jvnet.hudson.plugins.port__allocator.PortAllocator'.ports
        ports.'org.jvnet.hudson.plugins.port__allocator.DefaultPortType'[0].name[0].value() == 'HTTP'
        ports.'org.jvnet.hudson.plugins.port__allocator.DefaultPortType'[1].name[0].value() == '8080'
    }

    def 'port allocator closure'() {
        when:
        def action = helper.allocatePorts {
            port 'HTTP'
            port '8080'
            glassfish '1234', 'user', 'password'
            tomcat '1234', 'password'
        }

        action.execute(root)

        then:
        def ports = root.buildWrappers[0].'org.jvnet.hudson.plugins.port__allocator.PortAllocator'[0].ports
        ports.'org.jvnet.hudson.plugins.port__allocator.DefaultPortType'[0].name[0].value() == 'HTTP'
        ports.'org.jvnet.hudson.plugins.port__allocator.DefaultPortType'[1].name[0].value() == '8080'

        /*def glassfish  = ports['org.jvnet.hudson.plugins.port__allocator.GlassfishJmxPortType']
        glassfish.name[0].value()== '1234'
        glassfish.userName[0].value()== 'username'
        glassfish.password[0].value()== 'password'

        def tomcat = ports.'org.jvnet.hudson.plugins.port__allocator.TomcatShutdownPortType'
        tomcat.name[0].value()== '1234'
        tomcat.password[0].value()== 'password' */
    }

    def 'add a quiet period'() {
        when:
        def action = helper.quietPeriod()
        action.execute(root)

        then:
        root.quietPeriod[0].value() == 5

        when:
        action = helper.quietPeriod(10)
        action.execute(root)

        then:
        root.quietPeriod[0].value() == 10
    }

    def 'add SCM retry count' () {
        when:
        def action = helper.checkoutRetryCount()
        action.execute(root)

        then:
        root.scmCheckoutRetryCount[0].value() == 3

        when:
        action = helper.checkoutRetryCount(6)
        action.execute(root)

        then:
        root.scmCheckoutRetryCount[0].value() == 6
    }

    def 'add display name' () {
        when:
        def action = helper.displayName('FooBar')
        action.execute(root)

        then:
        root.displayName[0].value() == 'FooBar'
    }

    def 'add custom workspace' () {
        when:
        def action = helper.customWorkspace('/var/lib/jenkins/foobar')
        action.execute(root)

        then:
        root.customWorkspace[0].value() == '/var/lib/jenkins/foobar'
    }

    def 'add block for up and downstream projects' () {
        when:
        def action = helper.blockOnUpstreamProjects()
        action.execute(root)

        then:
        root.blockBuildWhenDownstreamBuilding[0].value() == true

        when:
        action = helper.blockOnDownstreamProjects()
        action.execute(root)

        then:
        root.blockBuildWhenUpstreamBuilding[0].value() == true
    }

    def 'run on same node' () {
        when:
        def action = helper.runOnSameNodeAs('testJob')
        action.execute(root)

        then:
        def wrapper = root.buildWrappers[0].'com.datalex.jenkins.plugins.nodestalker.wrapper.NodeStalkerBuildWrapper'
        wrapper.job[0].value() == 'testJob'
        wrapper.shareWorkspace[0].value() == false
    }

    def 'run on same node and use same workspace' () {
        when:
        def action = helper.runOnSameNodeAs('testJob', true)
        action.execute(root)

        then:
        def wrapper = root.buildWrappers[0].'com.datalex.jenkins.plugins.nodestalker.wrapper.NodeStalkerBuildWrapper'
        wrapper.job[0].value() == 'testJob'
        wrapper.shareWorkspace[0].value() == true
    }

<<<<<<< HEAD
    def 'set keep Dependencies'(keep) {
        when:
        def action = helper.keepDependencies(keep)
        action.execute(root)

        then:
        root.keepDependencies.size() == 1
        root.keepDependencies[0].value() == keep

        where:
        keep << [true, false]
=======
    def 'sshAgent without credentials' () {
        when:
        def action = helper.sshAgent(null)
        action.execute(root)

        then:
        thrown(NullPointerException)
    }

    def 'sshAgent with invalid credentials' () {
        setup:
        mockJobManagement.getCredentialsId('foo') >> null

        when:
        def action = helper.sshAgent('foo')
        action.execute(root)

        then:
        thrown(NullPointerException)
    }

    def 'sshAgent' () {
        setup:
        mockJobManagement.getCredentialsId('acme') >> '4711'

        when:
        def action = helper.sshAgent('acme')
        action.execute(root)

        then:
        def wrapper = root.buildWrappers[0].'com.cloudbees.jenkins.plugins.sshagent.SSHAgentBuildWrapper'
        wrapper.user[0].value() == '4711'
>>>>>>> f05fb3e0
    }
}<|MERGE_RESOLUTION|>--- conflicted
+++ resolved
@@ -434,7 +434,6 @@
         wrapper.shareWorkspace[0].value() == true
     }
 
-<<<<<<< HEAD
     def 'set keep Dependencies'(keep) {
         when:
         def action = helper.keepDependencies(keep)
@@ -446,7 +445,8 @@
 
         where:
         keep << [true, false]
-=======
+    }
+
     def 'sshAgent without credentials' () {
         when:
         def action = helper.sshAgent(null)
@@ -479,6 +479,5 @@
         then:
         def wrapper = root.buildWrappers[0].'com.cloudbees.jenkins.plugins.sshagent.SSHAgentBuildWrapper'
         wrapper.user[0].value() == '4711'
->>>>>>> f05fb3e0
     }
 }