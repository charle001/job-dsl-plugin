package javaposse.jobdsl.dsl.helpers.publisher

import hudson.util.VersionNumber
import javaposse.jobdsl.dsl.JobManagement
import spock.lang.Specification

import static javaposse.jobdsl.dsl.helpers.publisher.ArchiveXUnitContext.ThresholdMode
import static javaposse.jobdsl.dsl.helpers.publisher.PublisherContext.Behavior.MarkUnstable

class PublisherContextSpec extends Specification {
    JobManagement jobManagement = Mock(JobManagement)
    PublisherContext context = new PublisherContext(jobManagement)

    def 'empty call extended email method'() {
        when:
        context.extendedEmail()

        then:
        context.publisherNodes != null
        context.publisherNodes.size() == 1
        Node emailPublisher = context.publisherNodes[0]
        emailPublisher.name() == 'hudson.plugins.emailext.ExtendedEmailPublisher'
        emailPublisher.recipientList[0].value() == '$DEFAULT_RECIPIENTS'
        emailPublisher.defaultSubject[0].value() == '$DEFAULT_SUBJECT'
        emailPublisher.contentType[0].value() == 'default'
        Node triggers = emailPublisher.configuredTriggers[0]
        triggers.children().size() == 2
        Node email = triggers.children()[0].email[0]
        email.recipientList[0].value() == ''
        email.subject[0].value() == '$PROJECT_DEFAULT_SUBJECT'
        email.body[0].value() == '$PROJECT_DEFAULT_CONTENT'
    }

    def 'call extended email with args'() {
        when:
        context.extendedEmail('me@halfempty.org', 'Oops', 'Something broken') {
            trigger('PreBuild')
            trigger(triggerName: 'StillUnstable', subject: 'Subject', body: 'Body', recipientList: 'RecipientList',
                    sendToDevelopers: true, sendToRequester: true, includeCulprits: true, sendToRecipientList: false)
            configure { node ->
                node / contentType << 'html'
            }
        }

        then:
        Node emailPublisher = context.publisherNodes[0]
        emailPublisher.recipientList[0].value() == 'me@halfempty.org'
        emailPublisher.defaultSubject[0].value() == 'Oops'
        emailPublisher.defaultContent[0].value() == 'Something broken'
        emailPublisher.contentType.size() == 1
        emailPublisher.contentType[0].value() == 'html'
        Node triggers = emailPublisher.configuredTriggers[0]
        triggers.children().size() == 2
        Node emailDefault = triggers.children()[0].email[0]
        emailDefault.recipientList[0].value() == ''
        emailDefault.subject[0].value() == '$PROJECT_DEFAULT_SUBJECT'
        emailDefault.body[0].value() == '$PROJECT_DEFAULT_CONTENT'
        emailDefault.sendToDevelopers[0].value() as String == 'false'
        emailDefault.sendToRequester[0].value() as String == 'false'
        emailDefault.includeCulprits[0].value() as String == 'false'
        emailDefault.sendToRecipientList[0].value() as String == 'true'

        triggers.children()[1].name() == 'hudson.plugins.emailext.plugins.trigger.StillUnstableTrigger'
        Node email = triggers.children()[1].email[0]
        email.recipientList[0].value() == 'RecipientList'
        email.subject[0].value() == 'Subject'
        email.body[0].value() == 'Body'
        email.sendToDevelopers[0].value() as String == 'true'
        email.sendToRequester[0].value() as String == 'true'
        email.includeCulprits[0].value() as String == 'true'
        email.sendToRecipientList[0].value() as String == 'false'
    }

    def 'loop triggers to set send to requester'() {
        when:
        // Given by Thaddeus Diamond <thaddeus@hadapt.com> in mailing list
        def triggerNames = ['Unstable', 'Aborted', 'Success', 'Failure']
        context.extendedEmail('', '$DEFAULT_SUBJECT', '$DEFAULT_CONTENT') {
            triggerNames.each { result -> trigger triggerName: result, sendToRequester: true }
        }

        then:
        Node emailPublisher = context.publisherNodes[0]

        emailPublisher.recipientList[0].value() == '' // Not $DEFAULT_RECIPIENTS, not sure if this is valid

        Node triggers = emailPublisher.configuredTriggers[0]
        triggers.children().size() == triggerNames.size()
        Node emailDefault = triggers.children()[0].email[0]
        emailDefault.sendToDevelopers[0].value() == 'false'
        emailDefault.sendToRequester[0].value() == 'true'
    }

    def 'call standard mailer method'() {
        when:
        context.mailer('recipient')

        then:
        context.publisherNodes != null
        context.publisherNodes.size() == 1
        Node mailerPublisher = context.publisherNodes[0]
        mailerPublisher.name() == 'hudson.tasks.Mailer'
        mailerPublisher.recipients[0].value() as String == 'recipient'
        mailerPublisher.dontNotifyEveryUnstableBuild[0].value() as Boolean == false
        mailerPublisher.sendToIndividuals[0].value() as Boolean == false
    }

    def 'call standard mailer method with all args'() {
        when:
        context.mailer('recipient2', true, true)

        then:
        context.publisherNodes != null
        context.publisherNodes.size() == 1
        Node mailerPublisher = context.publisherNodes[0]
        mailerPublisher.name() == 'hudson.tasks.Mailer'
        mailerPublisher.recipients[0].value() as String == 'recipient2'
        mailerPublisher.dontNotifyEveryUnstableBuild[0].value() as Boolean == true
        mailerPublisher.sendToIndividuals[0].value() as Boolean == true
    }

    def 'call archive artifacts with all args'() {
        when:
        context.archiveArtifacts('include/*', 'exclude/*', true)

        then:
        Node archiveNode = context.publisherNodes[0]
        archiveNode.name() == 'hudson.tasks.ArtifactArchiver'
        archiveNode.artifacts[0].value() == 'include/*'
        archiveNode.excludes[0].value() == 'exclude/*'
        archiveNode.latestOnly[0].value() == true
        archiveNode.allowEmptyArchive.isEmpty()
    }

    def 'call archive artifacts least args'() {
        when:
        context.archiveArtifacts('include/*')

        then:
        Node archiveNode = context.publisherNodes[0]
        archiveNode.name() == 'hudson.tasks.ArtifactArchiver'
        archiveNode.artifacts[0].value() == 'include/*'
        archiveNode.excludes.isEmpty()
        archiveNode.latestOnly[0].value() == false
        archiveNode.allowEmptyArchive.isEmpty()
    }

    def 'call archive artifacts with closure'() {
        when:
        context.archiveArtifacts {
            pattern 'include/*'
            exclude 'exclude/*'
            allowEmpty()
            latestOnly()
        }

        then:
        Node archiveNode = context.publisherNodes[0]
        archiveNode.name() == 'hudson.tasks.ArtifactArchiver'
        archiveNode.artifacts[0].value() == 'include/*'
        archiveNode.excludes[0].value() == 'exclude/*'
        archiveNode.latestOnly[0].value() == true
        archiveNode.allowEmptyArchive[0].value() == true
    }

    def 'call archive artifacts with multiple patterns'() {
        when:
        context.archiveArtifacts {
            pattern 'include1/*'
            pattern 'include2/*'
        }

        then:
        Node archiveNode = context.publisherNodes[0]
        archiveNode.name() == 'hudson.tasks.ArtifactArchiver'
        archiveNode.artifacts[0].value() == 'include1/*,include2/*'
        archiveNode.excludes.isEmpty()
        archiveNode.latestOnly[0].value() == false
        archiveNode.allowEmptyArchive.isEmpty()
    }

    def 'call deprecated junit archive with all args'() {
        when:
        context.archiveJunit('include/*', true, true, true)

        then:
        with(context.publisherNodes[0]) {
            name() == 'hudson.tasks.junit.JUnitResultArchiver'
            children().size() == 3
            testResults[0].value() == 'include/*'
            keepLongStdio[0].value() == true
            testDataPublishers[0].children().size() == 2
            testDataPublishers[0].'hudson.plugins.claim.ClaimTestDataPublisher'[0] != null
            testDataPublishers[0].'hudson.plugins.junitattachments.AttachmentPublisher'[0] != null
        }
    }

    def 'call junit archive with all args'() {
        when:
        context.archiveJunit('include/*') {
            retainLongStdout()
            testDataPublishers {
                allowClaimingOfFailedTests()
                publishTestAttachments()
                publishTestStabilityData()
                publishFlakyTestsReport()
            }
        }

        then:
        with(context.publisherNodes[0]) {
            name() == 'hudson.tasks.junit.JUnitResultArchiver'
            children().size() == 3
            testResults[0].value() == 'include/*'
            keepLongStdio[0].value() == true
            testDataPublishers[0].children().size() == 4
            testDataPublishers[0].'hudson.plugins.claim.ClaimTestDataPublisher'[0] != null
            testDataPublishers[0].'hudson.plugins.junitattachments.AttachmentPublisher'[0] != null
            testDataPublishers[0].'de.esailors.jenkins.teststability.StabilityTestDataPublisher'[0] != null
            testDataPublishers[0].'com.google.jenkins.flakyTestHandler.plugin.JUnitFlakyTestDataPublisher'[0] != null
        }

        1 * jobManagement.requireMinimumPluginVersion('claim', '2.0')
        1 * jobManagement.requireMinimumPluginVersion('junit-attachments', '1.0')
        1 * jobManagement.requireMinimumPluginVersion('test-stability', '1.0')
        1 * jobManagement.requireMinimumPluginVersion('flaky-test-handler', '1.0.0')
    }

    def 'call junit archive with minimal args'() {
        when:
        context.archiveJunit('include/*')

        then:
        with(context.publisherNodes[0]) {
            name() == 'hudson.tasks.junit.JUnitResultArchiver'
            children().size() == 3
            testResults[0].value() == 'include/*'
            keepLongStdio[0].value() == false
            testDataPublishers[0].children().size() == 0
        }
    }

    def 'call archiveXUnit with no args'() {
        when:
        context.archiveXUnit {
        }

        then:
        Node xUnitNode = context.publisherNodes[0]
        xUnitNode.name() == 'xunit'
        xUnitNode.thresholdMode[0].value() == 1
        xUnitNode.extraConfiguration[0].testTimeMargin[0].value() == 3000

        def failedThresholds = xUnitNode.thresholds[0].'org.jenkinsci.plugins.xunit.threshold.FailedThreshold'[0]
        failedThresholds.unstableThreshold[0].value() == 0
        failedThresholds.unstableNewThreshold[0].value() == 0
        failedThresholds.failureThreshold[0].value() == 0
        failedThresholds.failureNewThreshold[0].value() == 0

        def skippedThresholds = xUnitNode.thresholds[0].'org.jenkinsci.plugins.xunit.threshold.SkippedThreshold'[0]
        skippedThresholds.unstableThreshold[0].value() == 0
        skippedThresholds.unstableNewThreshold[0].value() == 0
        skippedThresholds.failureThreshold[0].value() == 0
        skippedThresholds.failureNewThreshold[0].value() == 0
    }

    def 'call archiveXUnit with some basic args'() {
        when:
        context.archiveXUnit {
            failedThresholds {
                unstable 1
                unstableNew 0
                failure 3
                failureNew 4
            }
            skippedThresholds {
                unstable 7
                failureNew 9
            }
            timeMargin 4000
        }

        then:
        Node xUnitNode = context.publisherNodes[0]
        xUnitNode.name() == 'xunit'
        xUnitNode.thresholdMode[0].value() == 1
        xUnitNode.extraConfiguration[0].testTimeMargin[0].value() == 4000

        def failedThresholds = xUnitNode.thresholds[0].'org.jenkinsci.plugins.xunit.threshold.FailedThreshold'[0]
        failedThresholds.unstableThreshold[0].value() == 1
        failedThresholds.unstableNewThreshold[0].value() == 0
        failedThresholds.failureThreshold[0].value() == 3
        failedThresholds.failureNewThreshold[0].value() == 4

        def skippedThresholds = xUnitNode.thresholds[0].'org.jenkinsci.plugins.xunit.threshold.SkippedThreshold'[0]
        skippedThresholds.unstableThreshold[0].value() == 7
        skippedThresholds.unstableNewThreshold[0].value() == 0
        skippedThresholds.failureThreshold[0].value() == 0
        skippedThresholds.failureNewThreshold[0].value() == 9
    }

    def 'call archiveXUnit with all basic args'() {
        when:
        context.archiveXUnit {
            failedThresholds {
                unstable 1
                unstableNew 2
                failure 3
                failureNew 4
            }
            skippedThresholds {
                unstable 5
                unstableNew 6
                failure 7
                failureNew 8
            }
            thresholdMode ThresholdMode.PERCENT
            timeMargin 2000
        }

        then:
        Node xUnitNode = context.publisherNodes[0]
        xUnitNode.name() == 'xunit'
        xUnitNode.thresholdMode[0].value() == 2
        xUnitNode.extraConfiguration[0].testTimeMargin[0].value() == 2000

        def failedThresholds = xUnitNode.thresholds[0].'org.jenkinsci.plugins.xunit.threshold.FailedThreshold'[0]
        failedThresholds.unstableThreshold[0].value() == 1
        failedThresholds.unstableNewThreshold[0].value() == 2
        failedThresholds.failureThreshold[0].value() == 3
        failedThresholds.failureNewThreshold[0].value() == 4

        def skippedThresholds = xUnitNode.thresholds[0].'org.jenkinsci.plugins.xunit.threshold.SkippedThreshold'[0]
        skippedThresholds.unstableThreshold[0].value() == 5
        skippedThresholds.unstableNewThreshold[0].value() == 6
        skippedThresholds.failureThreshold[0].value() == 7
        skippedThresholds.failureNewThreshold[0].value() == 8
    }

    def 'call archiveXUnit with all valid thresholdMode values'() {
        when:
        context.archiveXUnit {
            thresholdMode input
        }

        then:
        Node xUnitNode = context.publisherNodes[0]
        xUnitNode.name() == 'xunit'
        xUnitNode.thresholdMode[0].value() == output
        xUnitNode.extraConfiguration[0].testTimeMargin[0].value() == 3000

        def failedThresholds = xUnitNode.thresholds[0].'org.jenkinsci.plugins.xunit.threshold.FailedThreshold'[0]
        failedThresholds.unstableThreshold[0].value() == 0
        failedThresholds.unstableNewThreshold[0].value() == 0
        failedThresholds.failureThreshold[0].value() == 0
        failedThresholds.failureNewThreshold[0].value() == 0

        def skippedThresholds = xUnitNode.thresholds[0].'org.jenkinsci.plugins.xunit.threshold.SkippedThreshold'[0]
        skippedThresholds.unstableThreshold[0].value() == 0
        skippedThresholds.unstableNewThreshold[0].value() == 0
        skippedThresholds.failureThreshold[0].value() == 0
        skippedThresholds.failureNewThreshold[0].value() == 0

        where:
        input                 | output
        ThresholdMode.NUMBER  | 1
        ThresholdMode.PERCENT | 2
    }

    def 'call archiveXUnit with all result types'() {
        when:
        context.archiveXUnit {
            "${input}" {
                pattern 'some_pattern'
            }
        }

        then:
        Node xUnitNode = context.publisherNodes[0]
        xUnitNode.name() == 'xunit'

        def resultFile = xUnitNode.types[0]."${output}"[0]
        resultFile.pattern[0].value() == 'some_pattern'

        where:
        input        | output
        'aUnit'      | 'AUnitJunitHudsonTestType'
        'boostTest'  | 'BoostTestJunitHudsonTestType'
        'cTest'      | 'CTestType'
        'check'      | 'CheckType'
        'cppTest'    | 'CppTestJunitHudsonTestType'
        'cppUnit'    | 'CppUnitJunitHudsonTestType'
        'customTool' | 'CustomType'
        'embUnit'    | 'EmbUnitType'
        'fpcUnit'    | 'FPCUnitJunitHudsonTestType'
        'googleTest' | 'GoogleTestType'
        'jUnit'      | 'JUnitType'
        'msTest'     | 'MSTestJunitHudsonTestType'
        'mbUnit'     | 'MbUnitType'
        'nUnit'      | 'NUnitJunitHudsonTestType'
        'phpUnit'    | 'PHPUnitJunitHudsonTestType'
        'qTestLib'   | 'QTestLibType'
        'unitTest'   | 'UnitTestJunitHudsonTestType'
        'valgrind'   | 'ValgrindJunitHudsonTestType'
    }

    def 'call archiveXUnit with combination of most options'() {
        when:
        context.archiveXUnit {
            aUnit {
                pattern 'first_pattern'
            }
            cTest {
                pattern 'second_pattern'
                failIfNotNew false
            }
            cppTest {
                pattern 'third_pattern'
                skipNoTestFiles true
                failIfNotNew false
                deleteOutputFiles false
                stopProcessingIfError false
            }
            customTool {
                pattern 'fourth_pattern'
                stylesheet 'XSL_pattern'
            }
            fpcUnit {
                pattern 'fifth_pattern'
                skipNoTestFiles true
            }
            fpcUnit {
                pattern 'sixth_pattern'
                stopProcessingIfError false
            }
            failedThresholds {
                unstable 1
                unstableNew 2
                failure 3
                failureNew 4
            }
            skippedThresholds {
                unstable 5
                unstableNew 6
                failure 7
                failureNew 8
            }
            thresholdMode ThresholdMode.PERCENT
            timeMargin 2000
        }

        then:
        Node xUnitNode = context.publisherNodes[0]
        xUnitNode.name() == 'xunit'
        xUnitNode.thresholdMode[0].value() == 2
        xUnitNode.extraConfiguration[0].testTimeMargin[0].value() == 2000

        def aUnit = xUnitNode.types[0].AUnitJunitHudsonTestType[0]
        aUnit.pattern[0].value() == 'first_pattern'
        aUnit.skipNoTestFiles[0].value() == false
        aUnit.failIfNotNew[0].value() == true
        aUnit.deleteOutputFiles[0].value() == true
        aUnit.stopProcessingIfError[0].value() == true

        def cTest = xUnitNode.types[0].CTestType[0]
        cTest.pattern[0].value() == 'second_pattern'
        cTest.skipNoTestFiles[0].value() == false
        cTest.failIfNotNew[0].value() == false
        cTest.deleteOutputFiles[0].value() == true
        cTest.stopProcessingIfError[0].value() == true

        def cppTest = xUnitNode.types[0].CppTestJunitHudsonTestType[0]
        cppTest.pattern[0].value() == 'third_pattern'
        cppTest.skipNoTestFiles[0].value() == true
        cppTest.failIfNotNew[0].value() == false
        cppTest.deleteOutputFiles[0].value() == false
        cppTest.stopProcessingIfError[0].value() == false

        def customTool = xUnitNode.types[0].CustomType[0]
        customTool.pattern[0].value() == 'fourth_pattern'
        customTool.skipNoTestFiles[0].value() == false
        customTool.failIfNotNew[0].value() == true
        customTool.deleteOutputFiles[0].value() == true
        customTool.stopProcessingIfError[0].value() == true
        customTool.customXSL[0].value() == 'XSL_pattern'

        def fpcUnit0 = xUnitNode.types[0].FPCUnitJunitHudsonTestType[0]
        fpcUnit0.pattern[0].value() == 'fifth_pattern'
        fpcUnit0.skipNoTestFiles[0].value() == true
        fpcUnit0.failIfNotNew[0].value() == true
        fpcUnit0.deleteOutputFiles[0].value() == true
        fpcUnit0.stopProcessingIfError[0].value() == true

        def fpcUnit1 = xUnitNode.types[0].FPCUnitJunitHudsonTestType[1]
        fpcUnit1.pattern[0].value() == 'sixth_pattern'
        fpcUnit1.skipNoTestFiles[0].value() == false
        fpcUnit1.failIfNotNew[0].value() == true
        fpcUnit1.deleteOutputFiles[0].value() == true
        fpcUnit1.stopProcessingIfError[0].value() == false

        def failedThresholds = xUnitNode.thresholds[0].'org.jenkinsci.plugins.xunit.threshold.FailedThreshold'[0]
        failedThresholds.unstableThreshold[0].value() == 1
        failedThresholds.unstableNewThreshold[0].value() == 2
        failedThresholds.failureThreshold[0].value() == 3
        failedThresholds.failureNewThreshold[0].value() == 4

        def skippedThresholds = xUnitNode.thresholds[0].'org.jenkinsci.plugins.xunit.threshold.SkippedThreshold'[0]
        skippedThresholds.unstableThreshold[0].value() == 5
        skippedThresholds.unstableNewThreshold[0].value() == 6
        skippedThresholds.failureThreshold[0].value() == 7
        skippedThresholds.failureNewThreshold[0].value() == 8
    }

    def 'call jacoco code coverage with no args'() {
        when:

        context.jacocoCodeCoverage()

        then:
        Node jacocoNode = context.publisherNodes[0]
        jacocoNode.name() == 'hudson.plugins.jacoco.JacocoPublisher'
        jacocoNode.execPattern[0].value() == '**/target/**.exec'
        jacocoNode.minimumInstructionCoverage[0].value() == '0'
        jacocoNode.changeBuildStatus[0] == null
    }

    def 'call jacoco code coverage with closure, set changeBuildStatus'(change) {
        when:

        context.jacocoCodeCoverage {
            changeBuildStatus(change)
        }

        then:
        Node jacocoNode = context.publisherNodes[0]
        jacocoNode.name() == 'hudson.plugins.jacoco.JacocoPublisher'
        jacocoNode.changeBuildStatus[0].value() == change ? 'true' : 'false'

        where:
        change << [true, false]
    }

    def 'call jacoco code coverage with closure, changeBuildStatus with no args defaults to true'() {
        when:

        context.jacocoCodeCoverage {
            changeBuildStatus()
        }

        then:
        Node jacocoNode = context.publisherNodes[0]
        jacocoNode.name() == 'hudson.plugins.jacoco.JacocoPublisher'
        jacocoNode.execPattern[0].value() == '**/target/**.exec'
        jacocoNode.minimumInstructionCoverage[0].value() == '0'
        jacocoNode.changeBuildStatus[0].value() == 'true'
    }

    def 'call jacoco code coverage with all args'() {
        when:
        context.jacocoCodeCoverage {
            execPattern 'execfiles'
            classPattern 'classdir'
            sourcePattern 'sourcedir'
            inclusionPattern 'inclusiondir'
            exclusionPattern 'exclusiondir'
            minimumInstructionCoverage '1'
            minimumBranchCoverage '2'
            minimumComplexityCoverage '3'
            minimumLineCoverage '4'
            minimumMethodCoverage '5'
            minimumClassCoverage '6'
            maximumInstructionCoverage '7'
            maximumBranchCoverage '8'
            maximumComplexityCoverage '9'
            maximumLineCoverage '10'
            maximumMethodCoverage '11'
            maximumClassCoverage '12'
            changeBuildStatus true
        }

        then:
        Node jacocoNode = context.publisherNodes[0]
        jacocoNode.name() == 'hudson.plugins.jacoco.JacocoPublisher'
        jacocoNode.execPattern[0].value() == 'execfiles'
        jacocoNode.classPattern[0].value() == 'classdir'
        jacocoNode.sourcePattern[0].value() == 'sourcedir'
        jacocoNode.inclusionPattern[0].value() == 'inclusiondir'
        jacocoNode.exclusionPattern[0].value() == 'exclusiondir'
        jacocoNode.minimumInstructionCoverage[0].value() == '1'
        jacocoNode.minimumBranchCoverage[0].value() == '2'
        jacocoNode.minimumComplexityCoverage[0].value() == '3'
        jacocoNode.minimumLineCoverage[0].value() == '4'
        jacocoNode.minimumMethodCoverage[0].value() == '5'
        jacocoNode.minimumClassCoverage[0].value() == '6'
        jacocoNode.maximumInstructionCoverage[0].value() == '7'
        jacocoNode.maximumBranchCoverage[0].value() == '8'
        jacocoNode.maximumComplexityCoverage[0].value() == '9'
        jacocoNode.maximumLineCoverage[0].value() == '10'
        jacocoNode.maximumMethodCoverage[0].value() == '11'
        jacocoNode.maximumClassCoverage[0].value() == '12'
        jacocoNode.changeBuildStatus[0].value() == 'true'
    }

    def 'calling minimal html publisher closure'() {
        when:
        context.publishHtml {
            report('build/*') {
            }
        }

        then:
        Node publisherHtmlNode = context.publisherNodes[0]
        publisherHtmlNode.name() == 'htmlpublisher.HtmlPublisher'
        !publisherHtmlNode.reportTargets.isEmpty()
        def target = publisherHtmlNode.reportTargets[0].'htmlpublisher.HtmlPublisherTarget'[0]
        target.children().size() == 6
        target.reportName[0].value() == ''
        target.reportDir[0].value() == 'build/*'
        target.reportFiles[0].value() == 'index.html'
        target.keepAll[0].value() == false
        target.allowMissing[0].value() == false
        target.wrapperName[0].value() == 'htmlpublisher-wrapper.html'
    }

    def 'calling minimal html publisher closure, plugin version older than 1.3'() {
        setup:
        jobManagement.getPluginVersion('htmlpublisher') >> new VersionNumber('1.2')

        when:
        context.publishHtml {
            report('build/*') {
            }
        }

        then:
        Node publisherHtmlNode = context.publisherNodes[0]
        publisherHtmlNode.name() == 'htmlpublisher.HtmlPublisher'
        !publisherHtmlNode.reportTargets.isEmpty()
        def target = publisherHtmlNode.reportTargets[0].'htmlpublisher.HtmlPublisherTarget'[0]
        target.children().size() == 5
        target.reportName[0].value() == ''
        target.reportDir[0].value() == 'build/*'
        target.reportFiles[0].value() == 'index.html'
        target.keepAll[0].value() == false
        target.wrapperName[0].value() == 'htmlpublisher-wrapper.html'
    }

    def 'calling html publisher closure with all options'() {
        when:
        context.publishHtml {
            report('build/*') {
                reportName('foo')
                reportFiles('test.html')
                allowMissing()
                keepAll()
            }
        }

        then:
        1 * jobManagement.requireMinimumPluginVersion('htmlpublisher', '1.3')
        Node publisherHtmlNode = context.publisherNodes[0]
        publisherHtmlNode.name() == 'htmlpublisher.HtmlPublisher'
        !publisherHtmlNode.reportTargets.isEmpty()
        def target = publisherHtmlNode.reportTargets[0].'htmlpublisher.HtmlPublisherTarget'[0]
        target.children().size() == 6
        target.reportName[0].value() == 'foo'
        target.reportDir[0].value() == 'build/*'
        target.reportFiles[0].value() == 'test.html'
        target.keepAll[0].value() == true
        target.allowMissing[0].value() == true
        target.wrapperName[0].value() == 'htmlpublisher-wrapper.html'
    }

    def 'calling minimal html publisher'() {
        when:
        context.publishHtml {
            report('build/*', 'My Name')
        }

        then:
        Node publisherHtmlNode = context.publisherNodes[0]
        publisherHtmlNode.name() == 'htmlpublisher.HtmlPublisher'
        !publisherHtmlNode.reportTargets.isEmpty()
        def target = publisherHtmlNode.reportTargets[0].'htmlpublisher.HtmlPublisherTarget'[0]
        target.children().size() == 6
        target.reportName[0].value() == 'My Name'
        target.reportDir[0].value() == 'build/*'
        target.reportFiles[0].value() == 'index.html'
        target.keepAll[0].value() == false
        target.allowMissing[0].value() == false
        target.wrapperName[0].value() == 'htmlpublisher-wrapper.html'
    }

    def 'calling html publisher with a few args'() {
        when:
        context.publishHtml {
            report(reportName: 'Report Name', reportDir: 'build/*', reportFiles: 'content.html', keepAll: true)
        }

        then:
        Node publisherHtmlNode = context.publisherNodes[0]
        publisherHtmlNode.name() == 'htmlpublisher.HtmlPublisher'
        !publisherHtmlNode.reportTargets.isEmpty()
        def target = publisherHtmlNode.reportTargets[0].'htmlpublisher.HtmlPublisherTarget'[0]
        target.children().size() == 6
        target.reportName[0].value() == 'Report Name'
        target.reportDir[0].value() == 'build/*'
        target.reportFiles[0].value() == 'content.html'
        target.keepAll[0].value() == true
        target.allowMissing[0].value() == false
        target.wrapperName[0].value() == 'htmlpublisher-wrapper.html'
    }

    def 'calling html publisher with map syntax without all args'() {
        when:
        context.publishHtml {
            report(reportName: 'Report Name', reportDir: 'build/*')
        }

        then:
        Node publisherHtmlNode = context.publisherNodes[0]
        publisherHtmlNode.name() == 'htmlpublisher.HtmlPublisher'
        !publisherHtmlNode.reportTargets.isEmpty()
        def target = publisherHtmlNode.reportTargets[0].'htmlpublisher.HtmlPublisherTarget'[0]
        target.children().size() == 6
        target.reportName[0].value() == 'Report Name'
        target.reportDir[0].value() == 'build/*'
        target.reportFiles[0].value() == 'index.html'
        target.keepAll[0].value() == false
        target.allowMissing[0].value() == false
        target.wrapperName[0].value() == 'htmlpublisher-wrapper.html'
    }

    def 'calling html publisher with multiple reports'() {
        when:
        context.publishHtml {
            report('build/*', 'Build Report')
            report('test/*', 'Test Report')
        }

        then:
        Node publisherHtmlNode = context.publisherNodes[0]
        publisherHtmlNode.name() == 'htmlpublisher.HtmlPublisher'
        !publisherHtmlNode.reportTargets.isEmpty()
        def target1 = publisherHtmlNode.reportTargets[0].'htmlpublisher.HtmlPublisherTarget'[0]
        target1.reportName[0].value() == 'Build Report'
        target1.reportDir[0].value() == 'build/*'

        def target2 = publisherHtmlNode.reportTargets[0].'htmlpublisher.HtmlPublisherTarget'[1]
        target2.reportName[0].value() == 'Test Report'
        target2.reportDir[0].value() == 'test/*'
    }

    def 'call Jabber publish with minimal args'() {
        when:
        context.publishJabber('me@gmail.com')

        then:
        Node publisherNode = context.publisherNodes[0]
        publisherNode.name() == 'hudson.plugins.jabber.im.transport.JabberPublisher'
        def targetNode = publisherNode.targets[0].'hudson.plugins.im.DefaultIMMessageTarget'[0]
        targetNode.value[0].value() == 'me@gmail.com'
        targetNode.notificationOnly.size() == 0 // No noficationOnly when not a group
        publisherNode.strategy[0].value() == 'ALL'
        publisherNode.notifyOnBuildStart[0].value() == false
        publisherNode.notifySuspects[0].value() == false
        publisherNode.notifyCulprits[0].value() == false
        publisherNode.notifyFixers[0].value() == false
        publisherNode.notifyUpstreamCommitters[0].value() == false
        Node buildToNode = publisherNode.buildToChatNotifier[0]
        buildToNode.attributes().containsKey('class')
        buildToNode.attribute('class') == 'hudson.plugins.im.build_notify.DefaultBuildToChatNotifier'
        publisherNode.matrixMultiplier[0].value() == 'ONLY_CONFIGURATIONS'
    }

    def 'call Jabber publish with all args'() {
        when:
        context.publishJabber('me@gmail.com *tools@hipchat.com', 'ANY_FAILURE', 'SummaryOnly')

        then:
        Node publisherNode = context.publisherNodes[0]
        publisherNode.name() == 'hudson.plugins.jabber.im.transport.JabberPublisher'
        publisherNode.targets[0].'hudson.plugins.im.DefaultIMMessageTarget'.size() == 1
        publisherNode.targets[0].'hudson.plugins.im.GroupChatIMMessageTarget'.size() == 1

        def confTargetNode = publisherNode.targets[0].'hudson.plugins.im.GroupChatIMMessageTarget'[0]
        confTargetNode.name[0].value() == 'tools@hipchat.com'
        confTargetNode.notificationOnly[0].value() == 'false'

        def emailTargetNode = publisherNode.targets[0].'hudson.plugins.im.DefaultIMMessageTarget'[0]
        emailTargetNode.value[0].value() == 'me@gmail.com'
        emailTargetNode.notificationOnly.size() == 0

        publisherNode.strategy[0].value() == 'ANY_FAILURE'
        Node buildToNode = publisherNode.buildToChatNotifier[0]
        buildToNode.attributes().containsKey('class')
        buildToNode.attribute('class') == 'hudson.plugins.im.build_notify.SummaryOnlyBuildToChatNotifier'
    }

    def 'call Jabber publish with closure args'() {
        when:
        context.publishJabber('me@gmail.com') {
            strategyName('FAILURE_AND_FIXED')
            notifyOnBuildStart()
            notifySuspects()
            notifyCulprits()
            notifyFixers()
            notifyUpstreamCommitters()
            channelNotificationName('PrintFailingTests')
        }

        then:
        Node publisherNode = context.publisherNodes[0]
        publisherNode.name() == 'hudson.plugins.jabber.im.transport.JabberPublisher'
        def targetNode = publisherNode.targets[0].'hudson.plugins.im.DefaultIMMessageTarget'[0]
        targetNode.value[0].value() == 'me@gmail.com'
        targetNode.notificationOnly.size() == 0
        publisherNode.strategy[0].value() == 'FAILURE_AND_FIXED'
        publisherNode.notifyOnBuildStart[0].value() == true
        publisherNode.notifySuspects[0].value() == true
        publisherNode.notifyCulprits[0].value() == true
        publisherNode.notifyFixers[0].value() == true
        publisherNode.notifyUpstreamCommitters[0].value() == true
        Node buildToNode = publisherNode.buildToChatNotifier[0]
        buildToNode.attributes().containsKey('class')
        buildToNode.attribute('class') == 'hudson.plugins.im.build_notify.PrintFailingTestsBuildToChatNotifier'
        publisherNode.matrixMultiplier[0].value() == 'ONLY_CONFIGURATIONS'
    }

    def 'call Jabber publish to get exceptions'() {
        when:
        context.publishJabber('me@gmail.com', 'NOPE')

        then:
        thrown(IllegalArgumentException)

        when:
        context.publishJabber('me@gmail.com', 'ALL', 'Nope')

        then:
        thrown(IllegalArgumentException)
    }

    def 'call Clone Workspace publish with minimal args'() {
        when:
        context.publishCloneWorkspace('*/**')

        then:
        Node publisherNode = context.publisherNodes[0]
        publisherNode.name() == 'hudson.plugins.cloneworkspace.CloneWorkspacePublisher'
        publisherNode.workspaceGlob[0].value() == '*/**'
        publisherNode.workspaceExcludeGlob[0].value() == ''
        publisherNode.criteria[0].value() == 'Any'
        publisherNode.archiveMethod[0].value() == 'TAR'
        publisherNode.overrideDefaultExcludes[0].value() == false
    }

    def 'call Clone Workspace publish with all args'() {
        when:
        context.publishCloneWorkspace('*/**', '*/.svn', 'Not Failed', 'ZIP', true)

        then:
        Node publisherNode = context.publisherNodes[0]
        publisherNode.name() == 'hudson.plugins.cloneworkspace.CloneWorkspacePublisher'
        publisherNode.workspaceGlob[0].value() == '*/**'
        publisherNode.workspaceExcludeGlob[0].value() == '*/.svn'
        publisherNode.criteria[0].value() == 'Not Failed'
        publisherNode.archiveMethod[0].value() == 'ZIP'
        publisherNode.overrideDefaultExcludes[0].value() == true
    }

    def 'call Clone Workspace publish to get exceptions'() {
        when:
        context.publishCloneWorkspace('*/**', '*/.svn', 'Quite plainly wrong', 'ZIP', true)

        then:
        thrown(AssertionError)

        when:
        context.publishCloneWorkspace('*/**', '*/.svn', 'Not Failed', 'ZAP', true)

        then:
        thrown(AssertionError)
    }

    def 'call Clone Workspace with Closure'() {
        when:
        context.publishCloneWorkspace('*/**') {
            criteria 'Not Failed'
            archiveMethod 'ZIP'
            workspaceExcludeGlob '*/.svn'
            overrideDefaultExcludes true
        }

        then:
        Node publisherNode = context.publisherNodes[0]
        publisherNode.name() == 'hudson.plugins.cloneworkspace.CloneWorkspacePublisher'
        publisherNode.workspaceGlob[0].value() == '*/**'
        publisherNode.workspaceExcludeGlob[0].value() == '*/.svn'
        publisherNode.criteria[0].value() == 'Not Failed'
        publisherNode.archiveMethod[0].value() == 'ZIP'
        publisherNode.overrideDefaultExcludes[0].value() == true
    }

    def 'call scp publish with not enough entries'() {
        when:
        context.publishScp('javadoc', null)

        then:
        thrown(AssertionError)
    }

    def 'call scp publish with closure'() {
        when:
        context.publishScp('javadoc') {
            entry('api-sdk/**/*')
        }

        then:
        Node publisherNode = context.publisherNodes[0]
        publisherNode.name() == 'be.certipost.hudson.plugin.SCPRepositoryPublisher'
        publisherNode.siteName[0].value() == 'javadoc'
        def entryNode = publisherNode.entries[0].'be.certipost.hudson.plugin.Entry'[0]
        entryNode.filePath[0].value() == ''
        entryNode.sourceFile[0].value() == 'api-sdk/**/*'
        entryNode.keepHierarchy[0].value() == 'false'

        when:
        context.publishScp('javadoc') {
            entry('build/javadocs/**/*', 'javadoc', true)
        }

        then:
        Node publisherNode2 = context.publisherNodes[1]
        publisherNode2.name() == 'be.certipost.hudson.plugin.SCPRepositoryPublisher'
        publisherNode2.siteName[0].value() == 'javadoc'
        def entryNode2 = publisherNode2.entries[0].'be.certipost.hudson.plugin.Entry'[0]
        entryNode2.filePath[0].value() == 'javadoc'
        entryNode2.sourceFile[0].value() == 'build/javadocs/**/*'
        entryNode2.keepHierarchy[0].value() == 'true'
    }

    def 'call scp publish with collection of sources'() {
        when:
        context.publishScp('javadoc') {
            entries(['api-sdk/**/*', 'docs/**/*'])
        }

        then:
        Node publisherNode = context.publisherNodes[0]
        publisherNode.name() == 'be.certipost.hudson.plugin.SCPRepositoryPublisher'
        publisherNode.siteName[0].value() == 'javadoc'
        publisherNode.entries[0].children().size() == 2
        with(publisherNode.entries[0].'be.certipost.hudson.plugin.Entry'[0]) {
            filePath[0].value() == ''
            sourceFile[0].value() == 'api-sdk/**/*'
            keepHierarchy[0].value() == 'false'
        }
        with(publisherNode.entries[0].'be.certipost.hudson.plugin.Entry'[1]) {
            filePath[0].value() == ''
            sourceFile[0].value() == 'docs/**/*'
            keepHierarchy[0].value() == 'false'
        }

        when:
        context.publishScp('javadoc') {
            entries(['build/javadocs/**/*', 'build/groovydoc/**/*'], 'javadoc', true)
        }

        then:
        Node publisherNode2 = context.publisherNodes[1]
        publisherNode2.name() == 'be.certipost.hudson.plugin.SCPRepositoryPublisher'
        publisherNode2.siteName[0].value() == 'javadoc'
        publisherNode2.entries[0].children().size() == 2
        with(publisherNode2.entries[0].'be.certipost.hudson.plugin.Entry'[0]) {
            filePath[0].value() == 'javadoc'
            sourceFile[0].value() == 'build/javadocs/**/*'
            keepHierarchy[0].value() == 'true'
        }
        with(publisherNode2.entries[0].'be.certipost.hudson.plugin.Entry'[1]) {
            filePath[0].value() == 'javadoc'
            sourceFile[0].value() == 'build/groovydoc/**/*'
            keepHierarchy[0].value() == 'true'
        }
    }

    def 'call trigger downstream without args'() {
        when:
        context.downstream('THE-JOB')

        then:
        Node publisherNode = context.publisherNodes[0]
        publisherNode.name() == 'hudson.tasks.BuildTrigger'
        publisherNode.childProjects[0].value() == 'THE-JOB'
        publisherNode.threshold[0].name[0].value() == 'SUCCESS'
        publisherNode.threshold[0].ordinal[0].value() == 0
        publisherNode.threshold[0].color[0].value() == 'BLUE'
    }

    def 'call trigger downstream'() {
            when:
        context.downstream('THE-JOB', 'FAILURE')

        then:
        Node publisherNode = context.publisherNodes[0]
        publisherNode.name() == 'hudson.tasks.BuildTrigger'
        publisherNode.childProjects[0].value() == 'THE-JOB'
        publisherNode.threshold[0].name[0].value() == 'FAILURE'
        publisherNode.threshold[0].ordinal[0].value() == 2
        publisherNode.threshold[0].color[0].value() == 'RED'
    }

    def 'call trigger downstream with bad args'() {
        when:
        context.downstream('THE-JOB', 'BAD')

        then:
        thrown(AssertionError)
    }

    def 'call downstream ext with all args'() {
        when:
        context.downstreamParameterized {
            trigger('Project1, Project2', 'UNSTABLE_OR_BETTER', true) {
                currentBuild() // Current build parameters
                propertiesFile('dir/my.properties') // Parameters from properties file
                gitRevision(false) // Pass-through Git commit that was built
                predefinedProp('key1', 'value1') // Predefined properties
                predefinedProps([key2: 'value2', key3: 'value3'])
                predefinedProps('key4=value4\nkey5=value5') // Newline separated
                matrixSubset('label=="${TARGET}"') // Restrict matrix execution to a subset
                subversionRevision() // Subversion Revision
                boolParam('aParam')
                boolParam('bParam', false)
                boolParam('cParam', true)
                sameNode()
                nodeLabel('nodeParam', 'node_label')
            }
            trigger('Project2') {
                currentBuild()
            }
        }

        then:
        Node publisherNode = context.publisherNodes[0]
        publisherNode.name() == 'hudson.plugins.parameterizedtrigger.BuildTrigger'
        publisherNode.configs[0].children().size() == 2
        with(publisherNode.configs[0].'hudson.plugins.parameterizedtrigger.BuildTriggerConfig'[0]) {
            projects[0].value() == 'Project1, Project2'
            condition[0].value() == 'UNSTABLE_OR_BETTER'
            triggerWithNoParameters[0].value() == 'true'
            configs[0].'hudson.plugins.parameterizedtrigger.CurrentBuildParameters'[0] instanceof Node
            configs[0].'hudson.plugins.parameterizedtrigger.FileBuildParameters'[0].propertiesFile[0].value() ==
                    'dir/my.properties'
            configs[0].'hudson.plugins.git.GitRevisionBuildParameters'[0].combineQueuedCommits[0].value() == false
            configs[0].'hudson.plugins.parameterizedtrigger.PredefinedBuildParameters'.size() == 1
            configs[0].'hudson.plugins.parameterizedtrigger.PredefinedBuildParameters'[0].'properties'[0].value() ==
                    'key1=value1\nkey2=value2\nkey3=value3\nkey4=value4\nkey5=value5'
            configs[0].'hudson.plugins.parameterizedtrigger.matrix.MatrixSubsetBuildParameters'[0].filter[0].value() ==
                    'label=="${TARGET}"'
            configs[0].'hudson.plugins.parameterizedtrigger.SubversionRevisionBuildParameters'[0] instanceof Node
            block.size() == 0

            def boolParams = configs[0].'hudson.plugins.parameterizedtrigger.BooleanParameters'[0].configs[0]
            boolParams.children().size() == 3
            def boolNode = boolParams.'hudson.plugins.parameterizedtrigger.BooleanParameterConfig'[0]
            boolNode.name[0].value() == 'aParam'
            boolNode.value[0].value() == false
            def boolNode1 = boolParams.'hudson.plugins.parameterizedtrigger.BooleanParameterConfig'[1]
            boolNode1.name[0].value() == 'bParam'
            boolNode1.value[0].value() == false
            def boolNode2 = boolParams.'hudson.plugins.parameterizedtrigger.BooleanParameterConfig'[2]
            boolNode2.name[0].value() == 'cParam'
            boolNode2.value[0].value() == true

            def nodeNode = configs[0].'hudson.plugins.parameterizedtrigger.NodeParameters'[0]
            nodeNode != null

            def nodeLabel = configs[0].
                'org.jvnet.jenkins.plugins.nodelabelparameter.parameterizedtrigger.NodeLabelBuildParameter'[0]
            nodeLabel.name[0].value() == 'nodeParam'
            nodeLabel.nodeLabel[0].value() == 'node_label'

            block.isEmpty()
        }

        Node second = publisherNode.configs[0].'hudson.plugins.parameterizedtrigger.BuildTriggerConfig'[1]
        second.projects[0].value() == 'Project2'
        second.condition[0].value() == 'SUCCESS'
        second.triggerWithNoParameters[0].value() == 'false'
        second.configs[0].'hudson.plugins.parameterizedtrigger.CurrentBuildParameters'[0] instanceof Node

        when:
        context.downstreamParameterized {
            trigger('Project3') {
            }
        }

        then:
        Node third = context.publisherNodes[1].configs[0].'hudson.plugins.parameterizedtrigger.BuildTriggerConfig'[0]
        third.projects[0].value() == 'Project3'
        third.condition[0].value() == 'SUCCESS'
        third.triggerWithNoParameters[0].value() == 'false'
        third.configs[0].attribute('class') == 'java.util.Collections$EmptyList'

        when:
        context.downstreamParameterized {
            trigger('Project4', 'WRONG')
        }

        then:
        thrown(AssertionError)
    }

    def 'call violations plugin with no args has correct defaults'() {
        when:
        context.violations()

        then:
        Node publisherNode = context.publisherNodes[0]
        publisherNode.config[0].limit[0].value() == '100'
        publisherNode.config[0].sourcePathPattern[0].value() == ''
        publisherNode.config[0].fauxProjectPath[0].value() == ''
        publisherNode.config[0].encoding[0].value() == 'default'
        def typeConfigsNode = publisherNode.config[0].typeConfigs[0]
        typeConfigsNode.entry.size() == 17
        def simianNode = typeConfigsNode.entry.find { it.string[0].value() == 'simian' }
        simianNode != null
        def typeConfigNode = simianNode.'hudson.plugins.violations.TypeConfig'[0]
        typeConfigNode.type[0].value() == 'simian'
        typeConfigNode.min[0].value() == '10'
        typeConfigNode.max[0].value() == '999'
        typeConfigNode.unstable[0].value() == '999'
        typeConfigNode.usePattern[0].value() == 'false'
        typeConfigNode.pattern[0].value() == ''
    }

    def 'call violations plugin with all args'() {
        when:
        context.violations(50) {
            sourcePathPattern 'source pattern'
            fauxProjectPath 'faux path'
            perFileDisplayLimit 51
            checkstyle(10, 11, 10, 'test-report/*.xml')
            jshint(10, 11, 10, 'test-report/*.xml')
            findbugs(12, 13, 12)
        }

        then:
        Node publisherNode = context.publisherNodes[0]
        publisherNode.name() == 'hudson.plugins.violations.ViolationsPublisher'
        publisherNode.config[0].suppressions.size() == 1
        publisherNode.config[0].limit[0].value() == '51'
        publisherNode.config[0].sourcePathPattern[0].value() == 'source pattern'
        publisherNode.config[0].fauxProjectPath[0].value() == 'faux path'
        publisherNode.config[0].encoding[0].value() == 'default'
        def typeConfigsNode = publisherNode.config[0].typeConfigs[0]
        typeConfigsNode.entry.size() == 17
        def checkstyleNode = typeConfigsNode.entry.find { it.string[0].value() == 'checkstyle' }
        checkstyleNode != null
        checkstyleNode.'hudson.plugins.violations.TypeConfig'[0].type[0].value() == 'checkstyle'
        checkstyleNode.'hudson.plugins.violations.TypeConfig'[0].min[0].value() == '10'
        checkstyleNode.'hudson.plugins.violations.TypeConfig'[0].max[0].value() == '11'
        checkstyleNode.'hudson.plugins.violations.TypeConfig'[0].unstable[0].value() == '10'
        checkstyleNode.'hudson.plugins.violations.TypeConfig'[0].usePattern[0].value() == 'true'
        checkstyleNode.'hudson.plugins.violations.TypeConfig'[0].pattern[0].value() == 'test-report/*.xml'
        def jshintNode = typeConfigsNode.entry.find { it.string[0].value() == 'jshint' }
        jshintNode != null
        jshintNode.'hudson.plugins.violations.TypeConfig'[0].type[0].value() == 'jshint'
        jshintNode.'hudson.plugins.violations.TypeConfig'[0].min[0].value() == '10'
        jshintNode.'hudson.plugins.violations.TypeConfig'[0].max[0].value() == '11'
        jshintNode.'hudson.plugins.violations.TypeConfig'[0].unstable[0].value() == '10'
        jshintNode.'hudson.plugins.violations.TypeConfig'[0].usePattern[0].value() == 'true'
        jshintNode.'hudson.plugins.violations.TypeConfig'[0].pattern[0].value() == 'test-report/*.xml'
        def findbugsNode = typeConfigsNode.entry.find { it.string[0].value() == 'findbugs' }
        findbugsNode.'hudson.plugins.violations.TypeConfig'[0].type[0].value() == 'findbugs'
        findbugsNode.'hudson.plugins.violations.TypeConfig'[0].min[0].value() == '12'
        findbugsNode.'hudson.plugins.violations.TypeConfig'[0].max[0].value() == '13'
        findbugsNode.'hudson.plugins.violations.TypeConfig'[0].unstable[0].value() == '12'
        findbugsNode.'hudson.plugins.violations.TypeConfig'[0].usePattern[0].value() == 'false'
        findbugsNode.'hudson.plugins.violations.TypeConfig'[0].pattern[0].value() == ''
        def jslintNode = typeConfigsNode.entry.find { it.string[0].value() == 'jslint' }
        jslintNode.'hudson.plugins.violations.TypeConfig'[0].type[0].value() == 'jslint'
        jslintNode.'hudson.plugins.violations.TypeConfig'[0].min[0].value() == '10'
        jslintNode.'hudson.plugins.violations.TypeConfig'[0].max[0].value() == '999'
        jslintNode.'hudson.plugins.violations.TypeConfig'[0].unstable[0].value() == '999'
        jslintNode.'hudson.plugins.violations.TypeConfig'[0].usePattern[0].value() == 'false'
        jslintNode.'hudson.plugins.violations.TypeConfig'[0].pattern[0].value() == ''
    }

    def 'call violations plugin with bad types'() {
        when:
        context.violations {
            badType 10
        }

        then:
        thrown(IllegalArgumentException)
    }

    def 'cordell walker constructs xml'() {
        when:
        context.chucknorris()

        then:
        Node publisherNode = context.publisherNodes[0]
        publisherNode.name() == 'hudson.plugins.chucknorris.CordellWalkerRecorder'
        publisherNode.value()[0].name() == 'factGenerator'
        publisherNode.value()[0].value() == ''
    }

    def 'irc channels are added'() {
        when:
        context.irc {
            channel('#c1')
            channel('#c2')
        }

        then:
        context.publisherNodes.size() == 1
        Node ircPublisher = context.publisherNodes[0]
        ircPublisher.name() == 'hudson.plugins.ircbot.IrcPublisher'
        def targets = ircPublisher.value()[0]
        targets.value().size == 2
        targets.value()[0].name() == 'hudson.plugins.im.GroupChatIMMessageTarget'
        targets.value()[0].value()[0].name() == 'name'
        targets.value()[0].value()[0].value() == '#c1'
        targets.value()[1].name() == 'hudson.plugins.im.GroupChatIMMessageTarget'
        targets.value()[1].value()[0].name() == 'name'
        targets.value()[1].value()[0].value() == '#c2'
    }

    def 'irc notification strategy is set'() {
        when:
        context.irc {
            strategy('STATECHANGE_ONLY')
        }

        then:
        context.publisherNodes[0].strategy[0].value() == 'STATECHANGE_ONLY'
    }

    def 'irc notification invalid strategy triggers exception'() {
        when:
        context.irc {
            strategy('invalid')
        }

        then:
        thrown(IllegalArgumentException)
    }

    def 'notifyScmFixers is set'() {
        when:
        context.irc {
            notifyScmFixers(true)
        }

        then:
        context.publisherNodes[0].notifyFixers[0].value() == 'true'
    }

    def 'irc notification message is set'() {
        when:
        context.irc {
            channel('#c1')
            notificationMessage('SummaryOnly')
        }

        then:
        context.publisherNodes.size() == 1
        Node ircPublisher = context.publisherNodes[0]
        ircPublisher.name() == 'hudson.plugins.ircbot.IrcPublisher'
        ircPublisher.'buildToChatNotifier'[0].attributes()['class'] ==
                'hudson.plugins.im.build_notify.SummaryOnlyBuildToChatNotifier'
    }

    def 'default notification message is set if not specified'() {
        when:
        context.irc {
            channel('#c1')
        }

        then:
        context.publisherNodes.size() == 1
        Node ircPublisher = context.publisherNodes[0]
        ircPublisher.name() == 'hudson.plugins.ircbot.IrcPublisher'
        ircPublisher.'buildToChatNotifier'[0].attributes()['class'] ==
                'hudson.plugins.im.build_notify.DefaultBuildToChatNotifier'
    }

    def 'default notification strategy is set if not specified'() {
        when:
        context.irc {
            channel('#c1')
        }

        then:
        context.publisherNodes.size() == 1
        context.publisherNodes[0].strategy[0].value() == 'ALL'
    }

    def 'given the required cobertura report file name all defaults are set for your pleasure'() {
        when:
        context.cobertura('reportfilename')

        then:
        context.publisherNodes.size() == 1
        context.publisherNodes[0].children().size() == 12
        context.publisherNodes[0].coberturaReportFile[0].value() == 'reportfilename'
        context.publisherNodes[0].onlyStable[0].value() == false
        context.publisherNodes[0].failUnhealthy[0].value() == false
        context.publisherNodes[0].failUnstable[0].value() == false
        context.publisherNodes[0].autoUpdateHealth[0].value() == false
        context.publisherNodes[0].autoUpdateStability[0].value() == false
        context.publisherNodes[0].zoomCoverageChart[0].value() == false
        context.publisherNodes[0].failNoReports[0].value() == true
        assertTarget('healthyTarget', 0, 'METHOD', '8000000')
        assertTarget('healthyTarget', 1, 'LINE', '8000000')
        assertTarget('healthyTarget', 2, 'CONDITIONAL', '7000000')
        assertTarget('unhealthyTarget', 0, 'METHOD', '0')
        assertTarget('unhealthyTarget', 1, 'LINE', '0')
        assertTarget('unhealthyTarget', 2, 'CONDITIONAL', '0')
        assertTarget('failingTarget', 0, 'METHOD', '0')
        assertTarget('failingTarget', 1, 'LINE', '0')
        assertTarget('failingTarget', 2, 'CONDITIONAL', '0')
        context.publisherNodes[0].sourceEncoding[0].value() == 'ASCII'
    }

    private void assertTarget(String targetName, int position, String type, String value) {
        def entry = context.publisherNodes[0]."${targetName}"[0].targets[0].entry[position]
        assert entry.'hudson.plugins.cobertura.targets.CoverageMetric'[0].value() == type
        assert entry.'int'[0].value() == value
    }

    def 'the closure makes it possible to override all the cobertura flags'() {
        when:
        context.cobertura('reportfilename') {
            onlyStable(true)
            failUnhealthy(true)
            failUnstable(true)
            autoUpdateHealth(true)
            autoUpdateStability(true)
            zoomCoverageChart(true)
            failNoReports(false)
        }

        then:
        context.publisherNodes.size() == 1
        context.publisherNodes[0].children().size() == 12
        context.publisherNodes[0].coberturaReportFile[0].value() == 'reportfilename'
        context.publisherNodes[0].onlyStable[0].value() == true
        context.publisherNodes[0].failUnhealthy[0].value() == true
        context.publisherNodes[0].failUnstable[0].value() == true
        context.publisherNodes[0].autoUpdateHealth[0].value() == true
        context.publisherNodes[0].autoUpdateStability[0].value() == true
        context.publisherNodes[0].zoomCoverageChart[0].value() == true
        context.publisherNodes[0].failNoReports[0].value() == false
    }

    def 'overriding cobertura default targets'() {
        when:
        context.cobertura('reportfilename') {
            methodTarget(1, 2, 3)
            lineTarget(4, 5, 6)
            conditionalTarget(7, 8, 9)
        }

        then:
        context.publisherNodes.size() == 1
        context.publisherNodes[0].children().size() == 12
        assertTarget('healthyTarget', 0, 'METHOD', '100000')
        assertTarget('unhealthyTarget', 0, 'METHOD', '200000')
        assertTarget('failingTarget', 0, 'METHOD', '300000')
        assertTarget('healthyTarget', 1, 'LINE', '400000')
        assertTarget('unhealthyTarget', 1, 'LINE', '500000')
        assertTarget('failingTarget', 1, 'LINE', '600000')
        assertTarget('healthyTarget', 2, 'CONDITIONAL', '700000')
        assertTarget('unhealthyTarget', 2, 'CONDITIONAL', '800000')
        assertTarget('failingTarget', 2, 'CONDITIONAL', '900000')
    }

    def 'adding cobertura extra targets'() {
        when:
        context.cobertura('reportfilename') {
            fileTarget(1, 2, 3)
            packageTarget(4, 5, 6)
            classTarget(7, 8, 9)
        }

        then:
        context.publisherNodes.size() == 1
        context.publisherNodes[0].children().size() == 12
        assertTarget('healthyTarget', 3, 'FILES', '100000')
        assertTarget('unhealthyTarget', 3, 'FILES', '200000')
        assertTarget('failingTarget', 3, 'FILES', '300000')
        assertTarget('healthyTarget', 4, 'PACKAGES', '400000')
        assertTarget('unhealthyTarget', 4, 'PACKAGES', '500000')
        assertTarget('failingTarget', 4, 'PACKAGES', '600000')
        assertTarget('healthyTarget', 5, 'CLASSES', '700000')
        assertTarget('unhealthyTarget', 5, 'CLASSES', '800000')
        assertTarget('failingTarget', 5, 'CLASSES', '900000')
    }

    def 'checking for invalid cobertura target type'() {
        when:
        context.cobertura('reportfilename') {
            target('invalid', 1, 2, 3)
        }
        then:
        thrown(IllegalArgumentException)
    }

    def 'checking for invalid cobertura target treshold: negative'() {
        when:
            context.cobertura('reportfilename') {
                target('invalid', h, u, f)
            }
        then:
            thrown(IllegalArgumentException)
        where:
            h  |  u |  f
            -1 |  1 |  1
            1  | -1 |  1
            1  |  1 | -1
    }

    def 'checking for invalid cobertura target treshold: more than 100 percent'() {
        when:
            context.cobertura('reportfilename') {
                target('invalid', h, u, f)
            }
        then:
            thrown(IllegalArgumentException)
        where:
            h  |  u  |  f
           101 |  1  |  1
            1  | 101 |  1
            1  |  1  | 101
    }

    def 'null source encoding for cobertura'() {
        when:
        context.cobertura('reportfilename') {
            sourceEncoding(null)
        }
        then:
        thrown(NullPointerException)
    }

    def 'UTF-8 source encoding for cobertura should be the default instead of ASCII'() {
        when:
        context.cobertura('reportfilename') {
            sourceEncoding('UTF-8')
        }
        then:
        context.publisherNodes[0].sourceEncoding[0].value() == 'UTF-8'
    }

    def 'call allowBrokenBuildClaiming'() {
        when:
        context.allowBrokenBuildClaiming()

        then:
        context.publisherNodes.size() == 1
        context.publisherNodes[0].name() == 'hudson.plugins.claim.ClaimPublisher'
    }

    def 'add fingerprinting'(targets, recordArtifacts) {
        when:
        context.fingerprint(targets, recordArtifacts)

        then:
        context.publisherNodes.size() == 1
        def fingerprintNode = context.publisherNodes[0]
        fingerprintNode.targets[0].value() == targets
        fingerprintNode.recordBuildArtifacts[0].value() == recordArtifacts

        where:
        targets    | recordArtifacts
        '**/*'     | false
        ''         | true
        '**/*arst' | false
        'whatever' | true
    }

    def 'call buildDescription with one argument'() {
        when:
        context.buildDescription('success')

        then:
        context.publisherNodes.size() == 1
        context.publisherNodes[0].name() == 'hudson.plugins.descriptionsetter.DescriptionSetterPublisher'
        context.publisherNodes[0].children().size() == 3
        context.publisherNodes[0].regexp[0].value() == 'success'
        context.publisherNodes[0].regexpForFailed[0].value() == ''
        context.publisherNodes[0].setForMatrix[0].value() == false
    }

    def 'call buildDescription with two arguments'() {
        when:
        context.buildDescription('success', 'AWSUM!')

        then:
        context.publisherNodes.size() == 1
        context.publisherNodes[0].name() == 'hudson.plugins.descriptionsetter.DescriptionSetterPublisher'
        context.publisherNodes[0].children().size() == 4
        context.publisherNodes[0].regexp[0].value() == 'success'
        context.publisherNodes[0].regexpForFailed[0].value() == ''
        context.publisherNodes[0].description[0].value() == 'AWSUM!'
        context.publisherNodes[0].setForMatrix[0].value() == false
    }

    def 'call buildDescription with three arguments'() {
        when:
        context.buildDescription('success', 'AWSUM!', 'failed')

        then:
        context.publisherNodes.size() == 1
        context.publisherNodes[0].name() == 'hudson.plugins.descriptionsetter.DescriptionSetterPublisher'
        context.publisherNodes[0].children().size() == 4
        context.publisherNodes[0].regexp[0].value() == 'success'
        context.publisherNodes[0].regexpForFailed[0].value() == 'failed'
        context.publisherNodes[0].description[0].value() == 'AWSUM!'
        context.publisherNodes[0].setForMatrix[0].value() == false
    }

    def 'call buildDescription with four arguments'() {
        when:
        context.buildDescription('success', 'AWSUM!', 'failed', 'NOES!')

        then:
        context.publisherNodes.size() == 1
        context.publisherNodes[0].name() == 'hudson.plugins.descriptionsetter.DescriptionSetterPublisher'
        context.publisherNodes[0].children().size() == 5
        context.publisherNodes[0].regexp[0].value() == 'success'
        context.publisherNodes[0].regexpForFailed[0].value() == 'failed'
        context.publisherNodes[0].description[0].value() == 'AWSUM!'
        context.publisherNodes[0].descriptionForFailed[0].value() == 'NOES!'
        context.publisherNodes[0].setForMatrix[0].value() == false
    }

    def 'call buildDescription with five arguments'() {
        when:
        context.buildDescription('success', 'AWSUM!', 'failed', 'NOES!', true)

        then:
        context.publisherNodes.size() == 1
        context.publisherNodes[0].name() == 'hudson.plugins.descriptionsetter.DescriptionSetterPublisher'
        context.publisherNodes[0].children().size() == 5
        context.publisherNodes[0].regexp[0].value() == 'success'
        context.publisherNodes[0].regexpForFailed[0].value() == 'failed'
        context.publisherNodes[0].description[0].value() == 'AWSUM!'
        context.publisherNodes[0].descriptionForFailed[0].value() == 'NOES!'
        context.publisherNodes[0].setForMatrix[0].value() == true
    }

    def 'call textFinder with one argument'() {
        when:
        context.textFinder('foo')

        then:
        context.publisherNodes.size() == 1
        context.publisherNodes[0].name() == 'hudson.plugins.textfinder.TextFinderPublisher'
        context.publisherNodes[0].regexp[0].value() == 'foo'
        context.publisherNodes[0].fileSet.size() == 0
        context.publisherNodes[0].alsoCheckConsoleOutput[0].value() == false
        context.publisherNodes[0].succeedIfFound[0].value() == false
        context.publisherNodes[0].unstableIfFound[0].value() == false
    }

    def 'call textFinder with two arguments'() {
        when:
        context.textFinder('foo', '*.txt')

        then:
        context.publisherNodes.size() == 1
        context.publisherNodes[0].name() == 'hudson.plugins.textfinder.TextFinderPublisher'
        context.publisherNodes[0].regexp[0].value() == 'foo'
        context.publisherNodes[0].fileSet[0].value() == '*.txt'
        context.publisherNodes[0].alsoCheckConsoleOutput[0].value() == false
        context.publisherNodes[0].succeedIfFound[0].value() == false
        context.publisherNodes[0].unstableIfFound[0].value() == false
    }

    def 'call textFinder with three arguments'() {
        when:
        context.textFinder('foo', '*.txt', true)

        then:
        context.publisherNodes.size() == 1
        context.publisherNodes[0].name() == 'hudson.plugins.textfinder.TextFinderPublisher'
        context.publisherNodes[0].regexp[0].value() == 'foo'
        context.publisherNodes[0].fileSet[0].value() == '*.txt'
        context.publisherNodes[0].alsoCheckConsoleOutput[0].value() == true
        context.publisherNodes[0].succeedIfFound[0].value() == false
        context.publisherNodes[0].unstableIfFound[0].value() == false
    }

    def 'call textFinder with four arguments'() {
        when:
        context.textFinder('foo', '*.txt', true, true)

        then:
        context.publisherNodes.size() == 1
        context.publisherNodes[0].name() == 'hudson.plugins.textfinder.TextFinderPublisher'
        context.publisherNodes[0].regexp[0].value() == 'foo'
        context.publisherNodes[0].fileSet[0].value() == '*.txt'
        context.publisherNodes[0].alsoCheckConsoleOutput[0].value() == true
        context.publisherNodes[0].succeedIfFound[0].value() == true
        context.publisherNodes[0].unstableIfFound[0].value() == false
    }

    def 'call textFinder with five arguments'() {
        when:
        context.textFinder('foo', '*.txt', true, true, true)

        then:
        context.publisherNodes.size() == 1
        context.publisherNodes[0].name() == 'hudson.plugins.textfinder.TextFinderPublisher'
        context.publisherNodes[0].regexp[0].value() == 'foo'
        context.publisherNodes[0].fileSet[0].value() == '*.txt'
        context.publisherNodes[0].alsoCheckConsoleOutput[0].value() == true
        context.publisherNodes[0].succeedIfFound[0].value() == true
        context.publisherNodes[0].unstableIfFound[0].value() == true
    }

    def 'call postBuildTask with two arguments'() {
        when:
        context.postBuildTask {
            task('BUILD SUCCESSFUL', 'git clean -fdx')
        }

        then:
        context.publisherNodes.size() == 1
        context.publisherNodes[0].name() == 'hudson.plugins.postbuildtask.PostbuildTask'
        with(context.publisherNodes[0].tasks[0].'hudson.plugins.postbuildtask.TaskProperties'[0]) {
            logTexts[0].'hudson.plugins.postbuildtask.LogProperties'[0].logText[0].value() == 'BUILD SUCCESSFUL'
            logTexts[0].'hudson.plugins.postbuildtask.LogProperties'[0].operator[0].value() == 'AND'
            EscalateStatus[0].value() == false
            RunIfJobSuccessful[0].value() == false
            script[0].value() == 'git clean -fdx'
        }
    }

    def 'call postBuildTask with two tasks'() {
        when:
        context.postBuildTask {
            task('BUILD SUCCESSFUL', 'git clean -fdx')
            task('BUILD FAILED', 'git gc', true, true)
        }

        then:
        context.publisherNodes.size() == 1
        context.publisherNodes[0].name() == 'hudson.plugins.postbuildtask.PostbuildTask'
        with(context.publisherNodes[0].tasks[0].'hudson.plugins.postbuildtask.TaskProperties'[0]) {
            logTexts[0].'hudson.plugins.postbuildtask.LogProperties'[0].logText[0].value() == 'BUILD SUCCESSFUL'
            logTexts[0].'hudson.plugins.postbuildtask.LogProperties'[0].operator[0].value() == 'AND'
            EscalateStatus[0].value() == false
            RunIfJobSuccessful[0].value() == false
            script[0].value() == 'git clean -fdx'
        }
        with(context.publisherNodes[0].tasks[0].'hudson.plugins.postbuildtask.TaskProperties'[1]) {
            logTexts[0].'hudson.plugins.postbuildtask.LogProperties'[0].logText[0].value() == 'BUILD FAILED'
            logTexts[0].'hudson.plugins.postbuildtask.LogProperties'[0].operator[0].value() == 'AND'
            EscalateStatus[0].value() == true
            RunIfJobSuccessful[0].value() == true
            script[0].value() == 'git gc'
        }
    }

    def 'call aggregate downstream test results with no args'() {
        when:
        context.aggregateDownstreamTestResults()

        then:
        Node aggregateNode = context.publisherNodes[0]
        aggregateNode.name() == 'hudson.tasks.test.AggregatedTestResultPublisher'
        aggregateNode.jobs[0] == null
        aggregateNode.includeFailedBuilds[0].value() == false
    }

    def 'call aggregate downstream test results with job listing'() {
        when:
        context.aggregateDownstreamTestResults('project-A, project-B')

        then:
        Node aggregateNode = context.publisherNodes[0]
        aggregateNode.name() == 'hudson.tasks.test.AggregatedTestResultPublisher'
        aggregateNode.jobs[0].value() == 'project-A, project-B'
        aggregateNode.includeFailedBuilds[0].value() == false
    }

    def 'call aggregate downstream test results with null job listing and overriden includeFailedBuilds'() {
        when:
        context.aggregateDownstreamTestResults(null, true)

        then:
        Node aggregateNode = context.publisherNodes[0]
        aggregateNode.name() == 'hudson.tasks.test.AggregatedTestResultPublisher'
        aggregateNode.jobs[0] == null
        aggregateNode.includeFailedBuilds[0].value() == true
    }

    def 'call aggregate downstream test results with job listing and overriden includeFailedBuilds'() {
        when:
        context.aggregateDownstreamTestResults('project-A, project-B', true)

        then:
        Node aggregateNode = context.publisherNodes[0]
        aggregateNode.name() == 'hudson.tasks.test.AggregatedTestResultPublisher'
        aggregateNode.jobs[0].value() == 'project-A, project-B'
        aggregateNode.includeFailedBuilds[0].value() == true
    }

    def 'call groovyPostBuild'() {
        when:
        context.groovyPostBuild('foo')

        then:
        context.publisherNodes.size() == 1
        context.publisherNodes[0].name() == 'org.jvnet.hudson.plugins.groovypostbuild.GroovyPostbuildRecorder'
        context.publisherNodes[0].groovyScript[0].value() == 'foo'
        context.publisherNodes[0].behavior[0].value() == 0
    }

    def 'call groovyPostBuild with overriden failure behavior'() {
        when:
        context.groovyPostBuild('foo', MarkUnstable)

        then:
        context.publisherNodes.size() == 1
        context.publisherNodes[0].name() == 'org.jvnet.hudson.plugins.groovypostbuild.GroovyPostbuildRecorder'
        context.publisherNodes[0].groovyScript[0].value() == 'foo'
        context.publisherNodes[0].behavior[0].value() == 1
    }

    def 'call javadoc archiver with no args'() {
        when:
        context.archiveJavadoc()

        then:
        Node javadocNode = context.publisherNodes[0]
        javadocNode.name() == 'hudson.tasks.JavadocArchiver'
        javadocNode.javadocDir[0].value() == ''
        javadocNode.keepAll[0].value() == false
    }

    def 'call javadoc archiver with all args'() {
        when:
        context.archiveJavadoc {
            javadocDir 'build/javadoc'
            keepAll true
        }

        then:
        Node javadocNode = context.publisherNodes[0]
        javadocNode.name() == 'hudson.tasks.JavadocArchiver'
        javadocNode.javadocDir[0].value() == 'build/javadoc'
        javadocNode.keepAll[0].value() == true
    }

    def 'call associated files with normal args'() {
        when:
        context.associatedFiles('/foo/file/${VARIABLE}')

        then:
        Node associatedFilesNode = context.publisherNodes[0]
        associatedFilesNode.name() == 'org.jenkinsci.plugins.associatedfiles.AssociatedFilesPublisher'
        associatedFilesNode.associatedFiles[0].value() == '/foo/file/${VARIABLE}'
    }

    def 'call emma with one argument'() {
        when:
        context.emma('coverage-results/coverage.xml')

        then:
        context.publisherNodes.size() == 1
        context.publisherNodes[0].name() == 'hudson.plugins.emma.EmmaPublisher'
        context.publisherNodes[0].includes[0].value() == 'coverage-results/coverage.xml'
        context.publisherNodes[0].healthReports[0].minClass[0].value() == 0
        context.publisherNodes[0].healthReports[0].maxClass[0].value() == 100
        context.publisherNodes[0].healthReports[0].minMethod[0].value() == 0
        context.publisherNodes[0].healthReports[0].maxMethod[0].value() == 70
        context.publisherNodes[0].healthReports[0].minBlock[0].value() == 0
        context.publisherNodes[0].healthReports[0].maxBlock[0].value() == 80
        context.publisherNodes[0].healthReports[0].minLine[0].value() == 0
        context.publisherNodes[0].healthReports[0].maxLine[0].value() == 80
        context.publisherNodes[0].healthReports[0].minCondition[0].value() == 0
        context.publisherNodes[0].healthReports[0].maxCondition[0].value() == 80
    }

    def 'call emma with range thresholds'() {
        when:
        context.emma('coverage-results/coverage.xml') {
            classThreshold(5..90)
            methodThreshold(10..80)
            blockThreshold(15..75)
            lineThreshold(20..70)
            conditionThreshold(25..65)
        }

        then:
        context.publisherNodes.size() == 1
        context.publisherNodes[0].name() == 'hudson.plugins.emma.EmmaPublisher'
        context.publisherNodes[0].includes[0].value() == 'coverage-results/coverage.xml'
        context.publisherNodes[0].healthReports[0].minClass[0].value() == 5
        context.publisherNodes[0].healthReports[0].maxClass[0].value() == 90
        context.publisherNodes[0].healthReports[0].minMethod[0].value() == 10
        context.publisherNodes[0].healthReports[0].maxMethod[0].value() == 80
        context.publisherNodes[0].healthReports[0].minBlock[0].value() == 15
        context.publisherNodes[0].healthReports[0].maxBlock[0].value() == 75
        context.publisherNodes[0].healthReports[0].minLine[0].value() == 20
        context.publisherNodes[0].healthReports[0].maxLine[0].value() == 70
        context.publisherNodes[0].healthReports[0].minCondition[0].value() == 25
        context.publisherNodes[0].healthReports[0].maxCondition[0].value() == 65
    }

    def 'call emma with individual thresholds'() {
        when:
        context.emma('coverage-results/coverage.xml') {
            minClass(5)
            maxClass(90)
            minMethod(10)
            maxMethod(80)
            minBlock(15)
            maxBlock(75)
            minLine(20)
            maxLine(70)
            minCondition(25)
            maxCondition(65)
        }

        then:
        context.publisherNodes.size() == 1
        context.publisherNodes[0].name() == 'hudson.plugins.emma.EmmaPublisher'
        context.publisherNodes[0].includes[0].value() == 'coverage-results/coverage.xml'
        context.publisherNodes[0].healthReports[0].minClass[0].value() == 5
        context.publisherNodes[0].healthReports[0].maxClass[0].value() == 90
        context.publisherNodes[0].healthReports[0].minMethod[0].value() == 10
        context.publisherNodes[0].healthReports[0].maxMethod[0].value() == 80
        context.publisherNodes[0].healthReports[0].minBlock[0].value() == 15
        context.publisherNodes[0].healthReports[0].maxBlock[0].value() == 75
        context.publisherNodes[0].healthReports[0].minLine[0].value() == 20
        context.publisherNodes[0].healthReports[0].maxLine[0].value() == 70
        context.publisherNodes[0].healthReports[0].minCondition[0].value() == 25
        context.publisherNodes[0].healthReports[0].maxCondition[0].value() == 65
    }

    def 'call emma with bad range values'() {
        when:
        context.emma('coverage-results/coverage.xml') {
            minClass(-5)
        }

        then:
        thrown(IllegalArgumentException)

        when:
        context.emma('coverage-results/coverage.xml') {
            minLine(101)
        }

        then:
        thrown(IllegalArgumentException)

        when:
        context.emma('coverage-results/coverage.xml') {
            maxCondition(101)
        }

        then:
        thrown(IllegalArgumentException)

        when:
        context.emma('coverage-results/coverage.xml') {
            maxBlock(-1)
        }

        then:
        thrown(IllegalArgumentException)

        when:
        context.emma('coverage-results/coverage.xml') {
            classThreshold(-5..90)
        }

        then:
        thrown(IllegalArgumentException)

        when:
        context.emma('coverage-results/coverage.xml') {
            methodThreshold(5..101)
        }

        then:
        thrown(IllegalArgumentException)
    }

    def 'publish Robot framework report using default values'() {
        when:
        context.publishRobotFrameworkReports()

        then:
        Node node = context.publisherNodes[0]
        node.name() == 'hudson.plugins.robot.RobotPublisher'
        node.outputPath[0].value() == RobotFrameworkContext.DEFAULT_OUTPUT_PATH
        node.passThreshold[0].value() == 100.0
        node.unstableThreshold[0].value() == 0.0
        node.onlyCritical[0].value() == false
        node.reportFileName[0].value() == RobotFrameworkContext.DEFAULT_REPORT_FILE_NAME
        node.logFileName[0].value() == RobotFrameworkContext.DEFAULT_LOG_FILE_NAME
        node.outputFileName[0].value() == RobotFrameworkContext.DEFAULT_OUTPUT_FILE_NAME
    }

    def 'publish Robot framework report using specific value for outputPath'() {
        when:
        context.publishRobotFrameworkReports { outputPath('/path/to/foo') }

        then:
        Node node = context.publisherNodes[0]
        node.name() == 'hudson.plugins.robot.RobotPublisher'
        node.outputPath[0].value() == '/path/to/foo'
    }

    def 'publish Robot framework report using specific values for passThreshold and unstableThreshold'() {
        when:
        context.publishRobotFrameworkReports {
            passThreshold(100.0)
            unstableThreshold(10.0)
        }

        then:
        Node node = context.publisherNodes[0]
        node.name() == 'hudson.plugins.robot.RobotPublisher'
        node.passThreshold[0].value() == 100.0
        node.unstableThreshold[0].value() == 10.0
    }

    def 'publish Robot framework report using specific value for onlyCritical'() {
        when:
        context.publishRobotFrameworkReports { onlyCritical(true) }

        then:
        Node node = context.publisherNodes[0]
        node.name() == 'hudson.plugins.robot.RobotPublisher'
        node.passThreshold[0].value() == 100.0
        node.unstableThreshold[0].value() == 0.0
        node.onlyCritical[0].value() == true
    }

    def 'publish Robot framework report using a configure closure'() {
        when:
        context.publishRobotFrameworkReports {
            passThreshold(50.0)
            unstableThreshold(10.0)
            outputPath('/path/to/foo')
        }

        then:
        Node node = context.publisherNodes[0]
        node.name() == 'hudson.plugins.robot.RobotPublisher'
        node.passThreshold[0].value() == 50.0
        node.unstableThreshold[0].value() == 10.0
        node.outputPath[0].value() == '/path/to/foo'
        node.onlyCritical[0].value() == false
        node.reportFileName[0].value() == RobotFrameworkContext.DEFAULT_REPORT_FILE_NAME
    }

    def 'call buildPipelineTrigger'() {
        when:
        context.buildPipelineTrigger('next')

        then:
        context.publisherNodes.size() == 1
        with(context.publisherNodes[0]) {
            name() == 'au.com.centrumsystems.hudson.plugin.buildpipeline.trigger.BuildPipelineTrigger'
            downstreamProjectNames.size() == 1
            downstreamProjectNames[0].value() == 'next'
            configs.size() == 1
            configs[0].value().empty
        }
    }

    def 'call buildPipelineTrigger with empty parameters'() {
        when:
        context.buildPipelineTrigger('next') {
            parameters {
            }
        }

        then:
        context.publisherNodes.size() == 1
        with(context.publisherNodes[0]) {
            name() == 'au.com.centrumsystems.hudson.plugin.buildpipeline.trigger.BuildPipelineTrigger'
            downstreamProjectNames.size() == 1
            downstreamProjectNames[0].value() == 'next'
            configs.size() == 1
            configs[0].value().empty
        }
    }

    def 'call buildPipelineTrigger with parameters'() {
        when:
        context.buildPipelineTrigger('next') {
            parameters {
                currentBuild()
                predefinedProp('key1', 'value1')
            }
        }

        then:
        context.publisherNodes.size() == 1
        with(context.publisherNodes[0]) {
            name() == 'au.com.centrumsystems.hudson.plugin.buildpipeline.trigger.BuildPipelineTrigger'

            downstreamProjectNames.size() == 1
            downstreamProjectNames[0].value() == 'next'

            configs.size() == 1
            configs[0].'hudson.plugins.parameterizedtrigger.CurrentBuildParameters'.size() == 1
            configs[0].'hudson.plugins.parameterizedtrigger.CurrentBuildParameters'[0].value().empty
            configs[0].'hudson.plugins.parameterizedtrigger.PredefinedBuildParameters'.size() == 1
            configs[0].'hudson.plugins.parameterizedtrigger.PredefinedBuildParameters'[0].'properties'[0].value() ==
                    'key1=value1'
        }
    }

    def 'call buildPipelineTrigger with null argument'() {
        when:
        context.buildPipelineTrigger(null)

        then:
        context.publisherNodes.size() == 1
        with(context.publisherNodes[0]) {
            name() == 'au.com.centrumsystems.hudson.plugin.buildpipeline.trigger.BuildPipelineTrigger'
            downstreamProjectNames.size() == 1
            downstreamProjectNames[0].value() == ''
            configs.size() == 1
            configs[0].value().empty
        }
    }

    def 'call github commit notifier methods'() {
        when:
        context.githubCommitNotifier()

        then:
        context.publisherNodes != null
        context.publisherNodes.size() == 1
        def githubCommitNotifier = context.publisherNodes[0]
        githubCommitNotifier.name() == 'com.cloudbees.jenkins.GitHubCommitNotifier'
    }

    def 'call git with minimal options'() {
        when:
        context.git {
        }

        then:
        context.publisherNodes.size() == 1
        context.publisherNodes[0].name() == 'hudson.plugins.git.GitPublisher'
        context.publisherNodes[0].children().size() == 6
        context.publisherNodes[0].configVersion[0].value() == 2
        context.publisherNodes[0].pushMerge[0].value() == false
        context.publisherNodes[0].pushOnlyIfSuccess[0].value() == false
        context.publisherNodes[0].forcePush[0].value() == false
    }

    def 'call git with minimal options pre 2.2.6'() {
        setup:
        jobManagement.getPluginVersion('git') >> new VersionNumber('2.2.5')

        when:
        context.git {
        }

        then:
        context.publisherNodes.size() == 1
        context.publisherNodes[0].name() == 'hudson.plugins.git.GitPublisher'
        context.publisherNodes[0].children().size() == 5
        context.publisherNodes[0].configVersion[0].value() == 2
        context.publisherNodes[0].pushMerge[0].value() == false
        context.publisherNodes[0].pushOnlyIfSuccess[0].value() == false
    }

    def 'call git with all options'() {
        when:
        context.git {
            pushOnlyIfSuccess()
            pushMerge()
            forcePush()
            tag('origin', 'test') {
                message('test tag')
                create()
                update()
            }
            branch('origin', 'master')
        }

        then:
        context.publisherNodes.size() == 1
        with(context.publisherNodes[0]) {
            name() == 'hudson.plugins.git.GitPublisher'
            configVersion[0].value() == 2
            pushMerge[0].value() == true
            pushOnlyIfSuccess[0].value() == true
            forcePush[0].value() == true
            tagsToPush.size() == 1
            tagsToPush[0].'hudson.plugins.git.GitPublisher_-TagToPush'.size() == 1
            with(tagsToPush[0].'hudson.plugins.git.GitPublisher_-TagToPush'[0]) {
                targetRepoName[0].value() == 'origin'
                tagName[0].value() == 'test'
                tagMessage[0].value() == 'test tag'
                createTag[0].value() == true
                updateTag[0].value() == true
            }
            branchesToPush.size() == 1
            branchesToPush[0].'hudson.plugins.git.GitPublisher_-BranchToPush'.size() == 1
            with(branchesToPush[0].'hudson.plugins.git.GitPublisher_-BranchToPush'[0]) {
                targetRepoName[0].value() == 'origin'
                branchName[0].value() == 'master'
            }
        }
    }

    def 'call git with minimal tag options'() {
        when:
        context.git {
            tag('origin', 'test')
        }

        then:
        context.publisherNodes.size() == 1
        with(context.publisherNodes[0]) {
            name() == 'hudson.plugins.git.GitPublisher'
            configVersion[0].value() == 2
            pushMerge[0].value() == false
            pushOnlyIfSuccess[0].value() == false
            forcePush[0].value() == false
            tagsToPush.size() == 1
            tagsToPush[0].'hudson.plugins.git.GitPublisher_-TagToPush'.size() == 1
            with(tagsToPush[0].'hudson.plugins.git.GitPublisher_-TagToPush'[0]) {
                targetRepoName[0].value() == 'origin'
                tagName[0].value() == 'test'
                tagMessage[0].value() == ''
                createTag[0].value() == false
                updateTag[0].value() == false
            }
        }
    }

    def 'call git without tag targetRepoName'() {
        when:
        context.git {
            tag(null, 'test')
        }

        then:
        thrown(IllegalArgumentException)

        when:
        context.git {
            tag('', 'test')
        }

        then:
        thrown(IllegalArgumentException)
    }

    def 'call git without tag name'() {
        when:
        context.git {
            tag('origin', null)
        }

        then:
        thrown(IllegalArgumentException)

        when:
        context.git {
            tag('origin', '')
        }

        then:
        thrown(IllegalArgumentException)
    }

    def 'call git without branch targetRepoName'() {
        when:
        context.git {
            branch(null, 'test')
        }

        then:
        thrown(IllegalArgumentException)

        when:
        context.git {
            branch('', 'test')
        }

        then:
        thrown(IllegalArgumentException)
    }

    def 'call git without branch name'() {
        when:
        context.git {
            branch('origin', null)
        }

        then:
        thrown(IllegalArgumentException)

        when:
        context.git {
            branch('origin', '')
        }

        then:
        thrown(IllegalArgumentException)
    }

    def 'flowdock with default notification settings'() {
        when:
        context.flowdock('some-madeup-token')

        then:
        context.publisherNodes.size() == 1
        with(context.publisherNodes[0]) {
            name() == 'com.flowdock.jenkins.FlowdockNotifier'
            flowToken[0].value() == 'some-madeup-token'
            chatNotification[0].value() == false
            notificationTags[0].value() == ''
            notifySuccess[0].value() == true
            notifyFailure[0].value() == true
            notifyFixed[0].value() == true
            notifyUnstable[0].value() == false
            notifyAborted[0].value() == false
            notifyNotBuilt[0].value() == false
            notifyMap.size() == 1
            notifyMap[0].entry.size() == 6
            with(notifyMap[0]) {
                entry[0].'com.flowdock.jenkins.BuildResult'[0].value() == 'ABORTED'
                entry[0].boolean[0].value() == false
                entry[1].'com.flowdock.jenkins.BuildResult'[0].value() == 'SUCCESS'
                entry[1].boolean[0].value() == true
                entry[2].'com.flowdock.jenkins.BuildResult'[0].value() == 'FIXED'
                entry[2].boolean[0].value() == true
                entry[3].'com.flowdock.jenkins.BuildResult'[0].value() == 'UNSTABLE'
                entry[3].boolean[0].value() == false
                entry[4].'com.flowdock.jenkins.BuildResult'[0].value() == 'FAILURE'
                entry[4].boolean[0].value() == true
                entry[5].'com.flowdock.jenkins.BuildResult'[0].value() == 'NOT_BUILT'
                entry[5].boolean[0].value() == false
            }
        }
    }

    def 'flowdock with some overridden notification settings'() {
        when:
        context.flowdock('another-token') {
            unstable()
            success(false)
            chat()
        }

        then:
        with(context.publisherNodes[0]) {
            name() == 'com.flowdock.jenkins.FlowdockNotifier'
            flowToken[0].value() == 'another-token'
            chatNotification[0].value() == true
            notificationTags[0].value() == ''
            notifySuccess[0].value() == false
            notifyFailure[0].value() == true
            notifyFixed[0].value() == true
            notifyUnstable[0].value() == true
            notifyAborted[0].value() == false
            notifyNotBuilt[0].value() == false
            notifyMap.size() == 1
            notifyMap[0].entry.size() == 6
            with(notifyMap[0]) {
                entry[0].'com.flowdock.jenkins.BuildResult'[0].value() == 'ABORTED'
                entry[0].boolean[0].value() == false
                entry[1].'com.flowdock.jenkins.BuildResult'[0].value() == 'SUCCESS'
                entry[1].boolean[0].value() == false
                entry[2].'com.flowdock.jenkins.BuildResult'[0].value() == 'FIXED'
                entry[2].boolean[0].value() == true
                entry[3].'com.flowdock.jenkins.BuildResult'[0].value() == 'UNSTABLE'
                entry[3].boolean[0].value() == true
                entry[4].'com.flowdock.jenkins.BuildResult'[0].value() == 'FAILURE'
                entry[4].boolean[0].value() == true
                entry[5].'com.flowdock.jenkins.BuildResult'[0].value() == 'NOT_BUILT'
                entry[5].boolean[0].value() == false
            }
        }
    }

    def 'flowdock trigger methods with no args defaults their value to true'() {
        when:
        context.flowdock('another-token') {
            unstable()
            success()
            aborted()
            failure()
            fixed()
            notBuilt()
            chat()
        }

        then:
        with(context.publisherNodes[0]) {
            name() == 'com.flowdock.jenkins.FlowdockNotifier'
            flowToken[0].value() == 'another-token'
            chatNotification[0].value() == true
            notificationTags[0].value() == ''
            notifySuccess[0].value() == true
            notifyFailure[0].value() == true
            notifyFixed[0].value() == true
            notifyUnstable[0].value() == true
            notifyAborted[0].value() == true
            notifyNotBuilt[0].value() == true
            notifyMap.size() == 1
            notifyMap[0].entry.size() == 6
            with(notifyMap[0]) {
                entry[0].'com.flowdock.jenkins.BuildResult'[0].value() == 'ABORTED'
                entry[0].boolean[0].value() == true
                entry[1].'com.flowdock.jenkins.BuildResult'[0].value() == 'SUCCESS'
                entry[1].boolean[0].value() == true
                entry[2].'com.flowdock.jenkins.BuildResult'[0].value() == 'FIXED'
                entry[2].boolean[0].value() == true
                entry[3].'com.flowdock.jenkins.BuildResult'[0].value() == 'UNSTABLE'
                entry[3].boolean[0].value() == true
                entry[4].'com.flowdock.jenkins.BuildResult'[0].value() == 'FAILURE'
                entry[4].boolean[0].value() == true
                entry[5].'com.flowdock.jenkins.BuildResult'[0].value() == 'NOT_BUILT'
                entry[5].boolean[0].value() == true
            }
        }
    }

    def 'flowdock with all non-default args set'() {
        when:
        context.flowdock('another-token') {
            unstable(true)
            success(false)
            aborted(true)
            failure(false)
            fixed(false)
            notBuilt(true)
            chat(true)
            tag('tag1')
        }

        then:
        with(context.publisherNodes[0]) {
            name() == 'com.flowdock.jenkins.FlowdockNotifier'
            flowToken[0].value() == 'another-token'
            chatNotification[0].value() == true
            notificationTags[0].value() == 'tag1'
            notifySuccess[0].value() == false
            notifyFailure[0].value() == false
            notifyFixed[0].value() == false
            notifyUnstable[0].value() == true
            notifyAborted[0].value() == true
            notifyNotBuilt[0].value() == true
            notifyMap.size() == 1
            notifyMap[0].entry.size() == 6
            with(notifyMap[0]) {
                entry[0].'com.flowdock.jenkins.BuildResult'[0].value() == 'ABORTED'
                entry[0].boolean[0].value() == true
                entry[1].'com.flowdock.jenkins.BuildResult'[0].value() == 'SUCCESS'
                entry[1].boolean[0].value() == false
                entry[2].'com.flowdock.jenkins.BuildResult'[0].value() == 'FIXED'
                entry[2].boolean[0].value() == false
                entry[3].'com.flowdock.jenkins.BuildResult'[0].value() == 'UNSTABLE'
                entry[3].boolean[0].value() == true
                entry[4].'com.flowdock.jenkins.BuildResult'[0].value() == 'FAILURE'
                entry[4].boolean[0].value() == false
                entry[5].'com.flowdock.jenkins.BuildResult'[0].value() == 'NOT_BUILT'
                entry[5].boolean[0].value() == true
            }
        }
    }

    def 'flowdock with tags'() {
        when:
        context.flowdock('another-token') {
            tags('tag1', 'tagTwo')
        }

        then:
        with(context.publisherNodes[0]) {
            name() == 'com.flowdock.jenkins.FlowdockNotifier'
            flowToken[0].value() == 'another-token'
            chatNotification[0].value() == false
            notificationTags[0].value() == 'tag1,tagTwo'
            notifySuccess[0].value() == true
            notifyFailure[0].value() == true
            notifyFixed[0].value() == true
            notifyUnstable[0].value() == false
            notifyAborted[0].value() == false
            notifyNotBuilt[0].value() == false
            notifyMap.size() == 1
            notifyMap[0].entry.size() == 6
            with(notifyMap[0]) {
                entry[0].'com.flowdock.jenkins.BuildResult'[0].value() == 'ABORTED'
                entry[0].boolean[0].value() == false
                entry[1].'com.flowdock.jenkins.BuildResult'[0].value() == 'SUCCESS'
                entry[1].boolean[0].value() == true
                entry[2].'com.flowdock.jenkins.BuildResult'[0].value() == 'FIXED'
                entry[2].boolean[0].value() == true
                entry[3].'com.flowdock.jenkins.BuildResult'[0].value() == 'UNSTABLE'
                entry[3].boolean[0].value() == false
                entry[4].'com.flowdock.jenkins.BuildResult'[0].value() == 'FAILURE'
                entry[4].boolean[0].value() == true
                entry[5].'com.flowdock.jenkins.BuildResult'[0].value() == 'NOT_BUILT'
                entry[5].boolean[0].value() == false
            }
        }
    }

    def 'flowdock with multiple tag calls'() {
        when:
        context.flowdock('another-token') {
            tag('tag1')
            tag('tagTwo')
        }

        then:
        with(context.publisherNodes[0]) {
            name() == 'com.flowdock.jenkins.FlowdockNotifier'
            flowToken[0].value() == 'another-token'
            chatNotification[0].value() == false
            notificationTags[0].value() == 'tag1,tagTwo'
            notifySuccess[0].value() == true
            notifyFailure[0].value() == true
            notifyFixed[0].value() == true
            notifyUnstable[0].value() == false
            notifyAborted[0].value() == false
            notifyNotBuilt[0].value() == false
            notifyMap.size() == 1
            notifyMap[0].entry.size() == 6
            with(notifyMap[0]) {
                entry[0].'com.flowdock.jenkins.BuildResult'[0].value() == 'ABORTED'
                entry[0].boolean[0].value() == false
                entry[1].'com.flowdock.jenkins.BuildResult'[0].value() == 'SUCCESS'
                entry[1].boolean[0].value() == true
                entry[2].'com.flowdock.jenkins.BuildResult'[0].value() == 'FIXED'
                entry[2].boolean[0].value() == true
                entry[3].'com.flowdock.jenkins.BuildResult'[0].value() == 'UNSTABLE'
                entry[3].boolean[0].value() == false
                entry[4].'com.flowdock.jenkins.BuildResult'[0].value() == 'FAILURE'
                entry[4].boolean[0].value() == true
                entry[5].'com.flowdock.jenkins.BuildResult'[0].value() == 'NOT_BUILT'
                entry[5].boolean[0].value() == false
            }
        }
    }

    def 'flowdock with empty tag'() {
        when:
        context.flowdock('token') {
            tag('')
        }

        then:
        thrown(IllegalArgumentException)
    }

    def 'flowdock with multiple tokens'() {
        when:
        context.flowdock('some-madeup-token', 'a-second-token')

        then:
        context.publisherNodes.size() == 1
        with(context.publisherNodes[0]) {
            name() == 'com.flowdock.jenkins.FlowdockNotifier'
            flowToken[0].value() == 'some-madeup-token,a-second-token'
            chatNotification[0].value() == false
            notificationTags[0].value() == ''
            notifySuccess[0].value() == true
            notifyFailure[0].value() == true
            notifyFixed[0].value() == true
            notifyUnstable[0].value() == false
            notifyAborted[0].value() == false
            notifyNotBuilt[0].value() == false
            notifyMap.size() == 1
            notifyMap[0].entry.size() == 6
            with(notifyMap[0]) {
                entry[0].'com.flowdock.jenkins.BuildResult'[0].value() == 'ABORTED'
                entry[0].boolean[0].value() == false
                entry[1].'com.flowdock.jenkins.BuildResult'[0].value() == 'SUCCESS'
                entry[1].boolean[0].value() == true
                entry[2].'com.flowdock.jenkins.BuildResult'[0].value() == 'FIXED'
                entry[2].boolean[0].value() == true
                entry[3].'com.flowdock.jenkins.BuildResult'[0].value() == 'UNSTABLE'
                entry[3].boolean[0].value() == false
                entry[4].'com.flowdock.jenkins.BuildResult'[0].value() == 'FAILURE'
                entry[4].boolean[0].value() == true
                entry[5].'com.flowdock.jenkins.BuildResult'[0].value() == 'NOT_BUILT'
                entry[5].boolean[0].value() == false
            }
        }
    }

    def 'flowdock with no tokens'() {
        when:
        context.flowdock(null)

        then:
        thrown(AssertionError)
    }

    def 'stashNotifier with default configuration'() {
        when:
        context.stashNotifier {
        }

        then:
        context.publisherNodes != null
        context.publisherNodes.size() == 1
        with(context.publisherNodes[0]) {
            name() == 'org.jenkinsci.plugins.stashNotifier.StashNotifier'
            stashServerBaseUrl[0].value().empty
            stashUserName[0].value().empty
            stashUserPassword[0].value().empty
            ignoreUnverifiedSSLPeer[0].value() == false
            commitSha1[0].value() == ''
            includeBuildNumberInKey[0].value() == false
        }
    }

    def 'stashNotifier with configuration of all parameters'() {
        when:
        context.stashNotifier {
            commitSha1('sha1')
            keepRepeatedBuilds(true)
        }

        then:
        context.publisherNodes != null
        context.publisherNodes.size() == 1
        with(context.publisherNodes[0]) {
            name() == 'org.jenkinsci.plugins.stashNotifier.StashNotifier'
            stashServerBaseUrl[0].value().empty
            stashUserName[0].value().empty
            stashUserPassword[0].value().empty
            ignoreUnverifiedSSLPeer[0].value() == false
            commitSha1[0].value() == 'sha1'
            includeBuildNumberInKey[0].value() == true
        }
    }

    def 'stashNotifier with configuration of all parameters using defaults for boolean parameter'() {
        when:
        context.stashNotifier {
            commitSha1('sha1')
            keepRepeatedBuilds()
        }

        then:
        context.publisherNodes != null
        context.publisherNodes.size() == 1
        with(context.publisherNodes[0]) {
            name() == 'org.jenkinsci.plugins.stashNotifier.StashNotifier'
            stashServerBaseUrl[0].value().empty
            stashUserName[0].value().empty
            stashUserPassword[0].value().empty
            ignoreUnverifiedSSLPeer[0].value() == false
            commitSha1[0].value() == 'sha1'
            includeBuildNumberInKey[0].value() == true
        }
    }

    def 'mavenDeploymentLinker with regex'() {
        when:
        context.mavenDeploymentLinker('.*.tar.gz')

        then:
        context.publisherNodes.size() == 1
        with(context.publisherNodes[0]) {
            name() == 'hudson.plugins.mavendeploymentlinker.MavenDeploymentLinkerRecorder'
            regexp[0].value() == '.*.tar.gz'
        }
    }

    def 'wsCleanup with configuration of all parameters'() {
        when:
        context.wsCleanup {
            includePattern('foo')
            includePattern('bar')
            excludePattern('foo')
            excludePattern('bar')
            deleteDirectories(true)
            cleanWhenSuccess(false)
            cleanWhenUnstable(false)
            cleanWhenFailure(false)
            cleanWhenNotBuilt(false)
            cleanWhenAborted(false)
            failBuildWhenCleanupFails(false)
            deleteCommand('rm')
        }

        then:
        context.publisherNodes != null
        context.publisherNodes.size() == 1
        with(context.publisherNodes[0]) {
            name() == 'hudson.plugins.ws__cleanup.WsCleanup'
            patterns.size() == 1
            patterns[0].'hudson.plugins.ws__cleanup.Pattern'.size() == 4
            patterns[0].'hudson.plugins.ws__cleanup.Pattern'[0].pattern[0].value() == 'foo'
            patterns[0].'hudson.plugins.ws__cleanup.Pattern'[0].type[0].value() == 'INCLUDE'
            patterns[0].'hudson.plugins.ws__cleanup.Pattern'[1].pattern[0].value() == 'bar'
            patterns[0].'hudson.plugins.ws__cleanup.Pattern'[1].type[0].value() == 'INCLUDE'
            patterns[0].'hudson.plugins.ws__cleanup.Pattern'[2].pattern[0].value() == 'foo'
            patterns[0].'hudson.plugins.ws__cleanup.Pattern'[2].type[0].value() == 'EXCLUDE'
            patterns[0].'hudson.plugins.ws__cleanup.Pattern'[3].pattern[0].value() == 'bar'
            patterns[0].'hudson.plugins.ws__cleanup.Pattern'[3].type[0].value() == 'EXCLUDE'
            deleteDirs[0].value() == true
            cleanWhenSuccess[0].value() == false
            cleanWhenUnstable[0].value() == false
            cleanWhenFailure[0].value() == false
            cleanWhenNotBuilt[0].value() == false
            cleanWhenAborted[0].value() == false
            notFailBuild[0].value() == true
            externalDelete[0].value() == 'rm'
        }
    }

    def 'wsCleanup with default configuration'() {
        when:
        context.wsCleanup()

        then:
        context.publisherNodes != null
        context.publisherNodes.size() == 1
        with(context.publisherNodes[0]) {
            name() == 'hudson.plugins.ws__cleanup.WsCleanup'
            patterns.size() == 1
            patterns[0].entry.size() == 0
            deleteDirs[0].value() == false
            cleanWhenSuccess[0].value() == true
            cleanWhenUnstable[0].value() == true
            cleanWhenFailure[0].value() == true
            cleanWhenNotBuilt[0].value() == true
            cleanWhenAborted[0].value() == true
            notFailBuild[0].value() == false
            externalDelete[0].value() == ''
        }
    }

    def 'wsCleanup with configuration of all parameters using defaults for boolean parameter'() {
        when:
        context.wsCleanup {
            includePattern('foo')
            includePattern('bar')
            excludePattern('foo')
            excludePattern('bar')
            deleteDirectories()
            cleanWhenSuccess()
            cleanWhenUnstable()
            cleanWhenFailure()
            cleanWhenNotBuilt()
            cleanWhenAborted()
            failBuildWhenCleanupFails()
            deleteCommand('rm')
        }

        then:
        context.publisherNodes != null
        context.publisherNodes.size() == 1
        with(context.publisherNodes[0]) {
            name() == 'hudson.plugins.ws__cleanup.WsCleanup'
            patterns.size() == 1
            patterns[0].'hudson.plugins.ws__cleanup.Pattern'.size() == 4
            patterns[0].'hudson.plugins.ws__cleanup.Pattern'[0].pattern[0].value() == 'foo'
            patterns[0].'hudson.plugins.ws__cleanup.Pattern'[0].type[0].value() == 'INCLUDE'
            patterns[0].'hudson.plugins.ws__cleanup.Pattern'[1].pattern[0].value() == 'bar'
            patterns[0].'hudson.plugins.ws__cleanup.Pattern'[1].type[0].value() == 'INCLUDE'
            patterns[0].'hudson.plugins.ws__cleanup.Pattern'[2].pattern[0].value() == 'foo'
            patterns[0].'hudson.plugins.ws__cleanup.Pattern'[2].type[0].value() == 'EXCLUDE'
            patterns[0].'hudson.plugins.ws__cleanup.Pattern'[3].pattern[0].value() == 'bar'
            patterns[0].'hudson.plugins.ws__cleanup.Pattern'[3].type[0].value() == 'EXCLUDE'
            deleteDirs[0].value() == true
            cleanWhenSuccess[0].value() == true
            cleanWhenUnstable[0].value() == true
            cleanWhenFailure[0].value() == true
            cleanWhenNotBuilt[0].value() == true
            cleanWhenAborted[0].value() == true
            notFailBuild[0].value() == false
            externalDelete[0].value() == 'rm'
        }
    }

    def 'call rundeck with all args should create valid rundeck node'() {
        when:
        context.rundeck('jobId') {
            options key1: 'value1', key2: 'value2'
            options key4: 'value4'
            option 'key3', 'value3'
            nodeFilters key1: 'value1', key2: 'value2'
            nodeFilters key4: 'value4'
            nodeFilter 'key3', 'value3'
            tag 'tag'
            shouldWaitForRundeckJob()
            shouldFailTheBuild false
        }

        then:
        Node rundeckNode = context.publisherNodes[0]
        rundeckNode.name() == 'org.jenkinsci.plugins.rundeck.RundeckNotifier'
        rundeckNode.jobId[0].value() == 'jobId'
        rundeckNode.options[0].value() == 'key1=value1\nkey2=value2\nkey4=value4\nkey3=value3'
        rundeckNode.nodeFilters[0].value() == 'key1=value1\nkey2=value2\nkey4=value4\nkey3=value3'
        rundeckNode.tag[0].value() == 'tag'
        rundeckNode.shouldWaitForRundeckJob[0].value() == true
        rundeckNode.shouldFailTheBuild[0].value() == false
    }

    def 'call rundeck with invalid jobId should fail'() {
        when:
        context.rundeck(id)

        then:
        IllegalArgumentException exception = thrown()
        exception.message == 'jobIdentifier cannot be null or empty'

        where:
        id   | _
        null | _
        ''   | _
    }

    def 'call rundeck with default values'() {
        when:
        context.rundeck('jobId')

        then:
        Node rundeckNode = context.publisherNodes[0]
        rundeckNode.options[0].value().isEmpty()
        rundeckNode.nodeFilters[0].value().isEmpty()
        rundeckNode.tag[0].value() == ''
        rundeckNode.shouldWaitForRundeckJob[0].value() == false
        rundeckNode.shouldFailTheBuild[0].value() == false
    }

    def 'call s3 without profile'(String profile) {
        when:
        context.s3(profile) {
        }

        then:
        thrown(IllegalArgumentException)

        where:
        profile << [null, '']
    }

    def 'call s3 without source or bucket or with invalid region'(String source, String bucket, String region) {
        when:
        context.s3('test') {
            entry(source, bucket, region)
        }

        then:
        thrown(IllegalArgumentException)

        where:
        source | bucket | region
        null   | 'test' | 'EU_WEST_1'
        ''     | 'test' | 'EU_WEST_1'
        'test' | null   | 'EU_WEST_1'
        'test' | ''     | 'EU_WEST_1'
        null   | null   | 'EU_WEST_1'
        ''     | ''     | 'EU_WEST_1'
        'test' | 'test' | ''
        'test' | 'test' | null
    }

    def 'call s3 with invalid storage class'(String storageClass) {
        when:
        context.s3('test') {
            entry('foo', 'bar', 'EU_WEST_1') {
                delegate.storageClass(storageClass)
            }
        }

        then:
        thrown(IllegalArgumentException)

        where:
        storageClass << [null, '', 'FOO']
    }

    def 'call s3 with some options'() {
        when:
        context.s3('profile') {
            entry('foo', 'bar', 'US_EAST_1')
            metadata('key', 'value')
        }

        then:
        context.publisherNodes.size() == 1
        with(context.publisherNodes[0]) {
            name() == 'hudson.plugins.s3.S3BucketPublisher'
            profileName[0].value() == 'profile'
            entries.size() == 1
            entries[0].'hudson.plugins.s3.Entry'.size() == 1
            with(entries[0].'hudson.plugins.s3.Entry'[0]) {
                sourceFile[0].value() == 'foo'
                bucket[0].value() == 'bar'
                storageClass[0].value() == 'STANDARD'
                selectedRegion[0].value() == 'US_EAST_1'
                noUploadOnFailure[0].value() == false
                uploadFromSlave[0].value() == false
                managedArtifacts[0].value() == false
            }
            userMetadata.size() == 1
            userMetadata[0].'hudson.plugins.s3.MetadataPair'.size() == 1
            with(userMetadata[0].'hudson.plugins.s3.MetadataPair'[0]) {
                key[0].value() == 'key'
                value[0].value() == 'value'
            }
        }
    }

    def 'call s3 with more options'() {
        when:
        context.s3('profile') {
            entry('foo', 'bar', 'EU_WEST_1')
            entry('bar', 'baz', 'US_EAST_1') {
                storageClass('REDUCED_REDUNDANCY')
                noUploadOnFailure(true)
                uploadFromSlave(true)
                managedArtifacts(true)
            }
            metadata('key', 'value')
        }

        then:
        context.publisherNodes.size() == 1
        with(context.publisherNodes[0]) {
            name() == 'hudson.plugins.s3.S3BucketPublisher'
            profileName[0].value() == 'profile'
            entries.size() == 1
            entries[0].'hudson.plugins.s3.Entry'.size() == 2
            with(entries[0].'hudson.plugins.s3.Entry'[0]) {
                sourceFile[0].value() == 'foo'
                bucket[0].value() == 'bar'
                storageClass[0].value() == 'STANDARD'
                selectedRegion[0].value() == 'EU_WEST_1'
                noUploadOnFailure[0].value() == false
                uploadFromSlave[0].value() == false
                managedArtifacts[0].value() == false
            }
            with(entries[0].'hudson.plugins.s3.Entry'[1]) {
                sourceFile[0].value() == 'bar'
                bucket[0].value() == 'baz'
                storageClass[0].value() == 'REDUCED_REDUNDANCY'
                selectedRegion[0].value() == 'US_EAST_1'
                noUploadOnFailure[0].value() == true
                uploadFromSlave[0].value() == true
                managedArtifacts[0].value() == true
            }
            userMetadata.size() == 1
            userMetadata[0].'hudson.plugins.s3.MetadataPair'.size() == 1
            with(userMetadata[0].'hudson.plugins.s3.MetadataPair'[0]) {
                key[0].value() == 'key'
                value[0].value() == 'value'
            }
        }
    }

    def 'call flexible publish'() {
        when:
        context.flexiblePublish {
            condition {
                stringsMatch('foo', 'bar', false)
            }
            publisher {
                mailer('test@test.com')
            }
        }

        then:
        with(context.publisherNodes[0]) {
            name() == 'org.jenkins__ci.plugins.flexible__publish.FlexiblePublisher'
            children().size() == 1
            publishers[0].children().size == 1

            with(publishers[0].children()[0]) {
                name() == 'org.jenkins__ci.plugins.flexible__publish.ConditionalPublisher'
                condition[0].attribute('class') == 'org.jenkins_ci.plugins.run_condition.core.StringsMatchCondition'
                condition[0].arg1[0].value() == 'foo'
                condition[0].arg2[0].value() == 'bar'
                condition[0].ignoreCase[0].value() == 'false'
                publisher[0].attribute('class') == 'hudson.tasks.Mailer'
                publisher[0].recipients[0].value() == 'test@test.com'
            }
        }
    }

    def 'call flexible publish and test escaping'() {
        when:
        context.flexiblePublish {
            condition {
                stringsMatch('foo', 'bar', false)
            }
            publisher {
                wsCleanup()
            }
        }

        then:
        with(context.publisherNodes[0]) {
            name() == 'org.jenkins__ci.plugins.flexible__publish.FlexiblePublisher'
            children().size() == 1
            publishers[0].children().size == 1

            with(publishers[0].children()[0]) {
                name() == 'org.jenkins__ci.plugins.flexible__publish.ConditionalPublisher'
                condition[0].attribute('class') == 'org.jenkins_ci.plugins.run_condition.core.StringsMatchCondition'
                condition[0].arg1[0].value() == 'foo'
                condition[0].arg2[0].value() == 'bar'
                condition[0].ignoreCase[0].value() == 'false'
                publisher[0].attribute('class') == 'hudson.plugins.ws_cleanup.WsCleanup'
                publisher[0].children().size() > 0
            }
        }
    }

    def 'call flexible publish with build step'() {
        when:
        context.flexiblePublish {
            condition {
                stringsMatch('foo', 'bar', false)
            }
            step {
                shell('echo hello')
            }
        }

        then:
        with(context.publisherNodes[0]) {
            name() == 'org.jenkins__ci.plugins.flexible__publish.FlexiblePublisher'
            children().size() == 1
            publishers[0].children().size == 1

            with(publishers[0].children()[0]) {
                name() == 'org.jenkins__ci.plugins.flexible__publish.ConditionalPublisher'
                condition[0].attribute('class') == 'org.jenkins_ci.plugins.run_condition.core.StringsMatchCondition'
                condition[0].arg1[0].value() == 'foo'
                condition[0].arg2[0].value() == 'bar'
                condition[0].ignoreCase[0].value() == 'false'
                publisher[0].attribute('class') == 'hudson.tasks.Shell'
                publisher[0].command[0].value() == 'echo hello'
            }
        }
    }

    def 'call flexible publish without condition'() {
        when:
        context.flexiblePublish {
            step {
                shell('echo hello')
            }
        }

        then:
        with(context.publisherNodes[0]) {
            name() == 'org.jenkins__ci.plugins.flexible__publish.FlexiblePublisher'
            children().size() == 1
            publishers[0].children().size == 1

            with(publishers[0].children()[0]) {
                name() == 'org.jenkins__ci.plugins.flexible__publish.ConditionalPublisher'
                condition[0].attribute('class') == 'org.jenkins_ci.plugins.run_condition.core.AlwaysRun'
                condition[0].children().size() == 0
                publisher[0].attribute('class') == 'hudson.tasks.Shell'
                publisher[0].command[0].value() == 'echo hello'
            }
        }
    }

    def 'call flexible publish without action'() {
        when:
        context.flexiblePublish {
        }

        then:
        thrown(IllegalArgumentException)
    }

<<<<<<< HEAD
    def 'call post build scripts with minimal options'() {
        when:
        context.postBuildScripts {
=======
    def 'call plotPlugin with some basic args'() {
        when:
        context.plotBuildData {
            plot('my group', 'some.csv') {
                propertiesFile('data.prop')
            }
>>>>>>> b2e4131e
        }

        then:
        with(context.publisherNodes[0]) {
<<<<<<< HEAD
            name() == 'org.jenkinsci.plugins.postbuildscript.PostBuildScript'
            children().size() == 2
            buildSteps[0].children().size == 0
            scriptOnlyIfSuccess[0].value() == true
        }
    }

    def 'call post build scripts with all options'() {
        when:
        context.postBuildScripts {
            steps {
                shell('echo TEST')
            }
            onlyIfBuildSucceeds(false)
=======
            name() == 'hudson.plugins.plot.PlotPublisher'
            children().size() == 1
            with(plots.'hudson.plugins.plot.Plot'[0]) {
                children().size() == 11
                title[0].value().empty
                yaxis[0].value().empty
                group[0].value() == 'my group'
                numBuilds[0].value().empty
                csvFileName[0].value() == 'some.csv'
                csvLastModification[0].value() == 0
                style[0].value() == 'line'
                usrDescr[0].value() == false
                keepRecords[0].value() == false
                exclZero[0].value() == false
                with(series[0].'hudson.plugins.plot.PropertiesSeries'[0]) {
                    children().size() == 3
                    file[0].value() == 'data.prop'
                    label[0].value() == ''
                    fileType[0].value() == 'properties'
                }
            }
        }
    }

    def 'call plotPlugin with all chart styles'() {
        when:
        context.plotBuildData {
            plot('my group', 'some.csv') {
                style(chart)
                propertiesFile('data.prop') {
                    label('some label')
                }
            }
>>>>>>> b2e4131e
        }

        then:
        with(context.publisherNodes[0]) {
<<<<<<< HEAD
            name() == 'org.jenkinsci.plugins.postbuildscript.PostBuildScript'
            children().size() == 2
            buildSteps[0].children().size == 1
            buildSteps[0].children()[0].name() == 'hudson.tasks.Shell'
            scriptOnlyIfSuccess[0].value() == false
        }
    }

    def 'call sonar with no options'() {
        when:
        context.sonar()

        then:
        with(context.publisherNodes[0]) {
            name() == 'hudson.plugins.sonar.SonarPublisher'
            children().size() == 10
            jdk[0].value() == '(Inherit From Job)'
            branch[0].value() == ''
            language[0].value().empty
            mavenOpts[0].value().empty
            jobAdditionalProperties[0].value().empty
            mavenInstallationName[0].value() == '(Inherit From Job)'
            rootPom[0].value().empty
            settings[0].value().empty
            settings[0].@class == 'jenkins.mvn.DefaultSettingsProvider'
            globalSettings[0].value().empty
            globalSettings[0].@class == 'jenkins.mvn.DefaultGlobalSettingsProvider'
            usePrivateRepository[0].value() == false
        }
    }

    def 'call sonar with all options'() {
        when:
        context.sonar {
            branch('test')
            overrideTriggers {
                skipIfEnvironmentVariable('FOO')
=======
            name() == 'hudson.plugins.plot.PlotPublisher'
            children().size() == 1
            with(plots.'hudson.plugins.plot.Plot'[0]) {
                children().size() == 11
                title[0].value().empty
                yaxis[0].value().empty
                group[0].value() == 'my group'
                numBuilds[0].value().empty
                csvFileName[0].value() == 'some.csv'
                csvLastModification[0].value() == 0
                style[0].value() == chart
                usrDescr[0].value() == false
                keepRecords[0].value() == false
                exclZero[0].value() == false
                with(series[0].'hudson.plugins.plot.PropertiesSeries'[0]) {
                    children().size() == 3
                    file[0].value() == 'data.prop'
                    label[0].value() == 'some label'
                    fileType[0].value() == 'properties'
                }
            }
        }

        where:
        chart << ['area', 'bar', 'bar3d', 'line', 'line3d', 'stackedArea', 'stackedbar', 'stackedbar3d', 'waterfall']
    }

    def 'call plotPlugin without group'() {
        when:
        context.plotBuildData {
            plot(group, 'some.csv') {
                propertiesFile('data.prop')
            }
        }

        then:
        thrown(IllegalArgumentException)

        where:
        group << [null, '']
    }

    def 'call plotPlugin without data store'() {
        when:
        context.plotBuildData {
            plot('my group', dataStore) {
                propertiesFile('data.prop')
            }
        }

        then:
        thrown(IllegalArgumentException)

        where:
        dataStore << [null, '']
    }

    def 'call plotPlugin without file name'() {
        when:
        context.plotBuildData {
            plot('my group', 'test.csv') {
                propertiesFile(fileName)
>>>>>>> b2e4131e
            }
        }

        then:
<<<<<<< HEAD
        with(context.publisherNodes[0]) {
            name() == 'hudson.plugins.sonar.SonarPublisher'
            children().size() == 11
            jdk[0].value() == '(Inherit From Job)'
            branch[0].value() == 'test'
            language[0].value().empty
            mavenOpts[0].value().empty
            jobAdditionalProperties[0].value().empty
            mavenInstallationName[0].value() == '(Inherit From Job)'
            rootPom[0].value().empty
            settings[0].value().empty
            settings[0].@class == 'jenkins.mvn.DefaultSettingsProvider'
            globalSettings[0].value().empty
            globalSettings[0].@class == 'jenkins.mvn.DefaultGlobalSettingsProvider'
            usePrivateRepository[0].value() == false
            triggers[0].children().size() == 3
            triggers[0].skipScmCause[0].value() == false
            triggers[0].skipUpstreamCause[0].value() == false
            triggers[0].envVar[0].value() == 'FOO'
        }
=======
        thrown(IllegalArgumentException)

        where:
        fileName << [null, '']
    }

    def 'call plotPlugin with invalid style'() {
        when:
        context.plotBuildData {
            plot('my group', 'test.csv') {
                style('foo')
                propertiesFile('data.prop')
            }
        }

        then:
        thrown(IllegalArgumentException)
>>>>>>> b2e4131e
    }
}<|MERGE_RESOLUTION|>--- conflicted
+++ resolved
@@ -2993,23 +2993,13 @@
         thrown(IllegalArgumentException)
     }
 
-<<<<<<< HEAD
     def 'call post build scripts with minimal options'() {
         when:
         context.postBuildScripts {
-=======
-    def 'call plotPlugin with some basic args'() {
-        when:
-        context.plotBuildData {
-            plot('my group', 'some.csv') {
-                propertiesFile('data.prop')
-            }
->>>>>>> b2e4131e
-        }
-
-        then:
-        with(context.publisherNodes[0]) {
-<<<<<<< HEAD
+        }
+
+        then:
+        with(context.publisherNodes[0]) {
             name() == 'org.jenkinsci.plugins.postbuildscript.PostBuildScript'
             children().size() == 2
             buildSteps[0].children().size == 0
@@ -3024,7 +3014,83 @@
                 shell('echo TEST')
             }
             onlyIfBuildSucceeds(false)
-=======
+        }
+
+        then:
+        with(context.publisherNodes[0]) {
+            name() == 'org.jenkinsci.plugins.postbuildscript.PostBuildScript'
+            children().size() == 2
+            buildSteps[0].children().size == 1
+            buildSteps[0].children()[0].name() == 'hudson.tasks.Shell'
+            scriptOnlyIfSuccess[0].value() == false
+        }
+    }
+
+    def 'call sonar with no options'() {
+        when:
+        context.sonar()
+
+        then:
+        with(context.publisherNodes[0]) {
+            name() == 'hudson.plugins.sonar.SonarPublisher'
+            children().size() == 10
+            jdk[0].value() == '(Inherit From Job)'
+            branch[0].value() == ''
+            language[0].value().empty
+            mavenOpts[0].value().empty
+            jobAdditionalProperties[0].value().empty
+            mavenInstallationName[0].value() == '(Inherit From Job)'
+            rootPom[0].value().empty
+            settings[0].value().empty
+            settings[0].@class == 'jenkins.mvn.DefaultSettingsProvider'
+            globalSettings[0].value().empty
+            globalSettings[0].@class == 'jenkins.mvn.DefaultGlobalSettingsProvider'
+            usePrivateRepository[0].value() == false
+        }
+    }
+
+    def 'call sonar with all options'() {
+        when:
+        context.sonar {
+            branch('test')
+            overrideTriggers {
+                skipIfEnvironmentVariable('FOO')
+            }
+        }
+
+        then:
+        with(context.publisherNodes[0]) {
+            name() == 'hudson.plugins.sonar.SonarPublisher'
+            children().size() == 11
+            jdk[0].value() == '(Inherit From Job)'
+            branch[0].value() == 'test'
+            language[0].value().empty
+            mavenOpts[0].value().empty
+            jobAdditionalProperties[0].value().empty
+            mavenInstallationName[0].value() == '(Inherit From Job)'
+            rootPom[0].value().empty
+            settings[0].value().empty
+            settings[0].@class == 'jenkins.mvn.DefaultSettingsProvider'
+            globalSettings[0].value().empty
+            globalSettings[0].@class == 'jenkins.mvn.DefaultGlobalSettingsProvider'
+            usePrivateRepository[0].value() == false
+            triggers[0].children().size() == 3
+            triggers[0].skipScmCause[0].value() == false
+            triggers[0].skipUpstreamCause[0].value() == false
+            triggers[0].envVar[0].value() == 'FOO'
+        }
+    }
+
+    def 'call plotPlugin with some basic args'() {
+        when:
+        context.plotBuildData {
+            plot('my group', 'some.csv') {
+                propertiesFile('data.prop')
+            }
+        }
+
+        then:
+        with(context.publisherNodes[0]) {
             name() == 'hudson.plugins.plot.PlotPublisher'
             children().size() == 1
             with(plots.'hudson.plugins.plot.Plot'[0]) {
@@ -3058,50 +3124,10 @@
                     label('some label')
                 }
             }
->>>>>>> b2e4131e
-        }
-
-        then:
-        with(context.publisherNodes[0]) {
-<<<<<<< HEAD
-            name() == 'org.jenkinsci.plugins.postbuildscript.PostBuildScript'
-            children().size() == 2
-            buildSteps[0].children().size == 1
-            buildSteps[0].children()[0].name() == 'hudson.tasks.Shell'
-            scriptOnlyIfSuccess[0].value() == false
-        }
-    }
-
-    def 'call sonar with no options'() {
-        when:
-        context.sonar()
-
-        then:
-        with(context.publisherNodes[0]) {
-            name() == 'hudson.plugins.sonar.SonarPublisher'
-            children().size() == 10
-            jdk[0].value() == '(Inherit From Job)'
-            branch[0].value() == ''
-            language[0].value().empty
-            mavenOpts[0].value().empty
-            jobAdditionalProperties[0].value().empty
-            mavenInstallationName[0].value() == '(Inherit From Job)'
-            rootPom[0].value().empty
-            settings[0].value().empty
-            settings[0].@class == 'jenkins.mvn.DefaultSettingsProvider'
-            globalSettings[0].value().empty
-            globalSettings[0].@class == 'jenkins.mvn.DefaultGlobalSettingsProvider'
-            usePrivateRepository[0].value() == false
-        }
-    }
-
-    def 'call sonar with all options'() {
-        when:
-        context.sonar {
-            branch('test')
-            overrideTriggers {
-                skipIfEnvironmentVariable('FOO')
-=======
+        }
+
+        then:
+        with(context.publisherNodes[0]) {
             name() == 'hudson.plugins.plot.PlotPublisher'
             children().size() == 1
             with(plots.'hudson.plugins.plot.Plot'[0]) {
@@ -3164,33 +3190,10 @@
         context.plotBuildData {
             plot('my group', 'test.csv') {
                 propertiesFile(fileName)
->>>>>>> b2e4131e
-            }
-        }
-
-        then:
-<<<<<<< HEAD
-        with(context.publisherNodes[0]) {
-            name() == 'hudson.plugins.sonar.SonarPublisher'
-            children().size() == 11
-            jdk[0].value() == '(Inherit From Job)'
-            branch[0].value() == 'test'
-            language[0].value().empty
-            mavenOpts[0].value().empty
-            jobAdditionalProperties[0].value().empty
-            mavenInstallationName[0].value() == '(Inherit From Job)'
-            rootPom[0].value().empty
-            settings[0].value().empty
-            settings[0].@class == 'jenkins.mvn.DefaultSettingsProvider'
-            globalSettings[0].value().empty
-            globalSettings[0].@class == 'jenkins.mvn.DefaultGlobalSettingsProvider'
-            usePrivateRepository[0].value() == false
-            triggers[0].children().size() == 3
-            triggers[0].skipScmCause[0].value() == false
-            triggers[0].skipUpstreamCause[0].value() == false
-            triggers[0].envVar[0].value() == 'FOO'
-        }
-=======
+            }
+        }
+
+        then:
         thrown(IllegalArgumentException)
 
         where:
@@ -3208,6 +3211,5 @@
 
         then:
         thrown(IllegalArgumentException)
->>>>>>> b2e4131e
     }
 }