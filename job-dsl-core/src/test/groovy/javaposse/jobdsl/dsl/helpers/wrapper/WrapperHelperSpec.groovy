package javaposse.jobdsl.dsl.helpers.wrapper

import javaposse.jobdsl.dsl.JobManagement
import javaposse.jobdsl.dsl.JobType
import javaposse.jobdsl.dsl.WithXmlAction
import javaposse.jobdsl.dsl.WithXmlActionSpec
import spock.lang.Specification

import static javaposse.jobdsl.dsl.helpers.wrapper.WrapperContext.Timeout.absolute
import static javaposse.jobdsl.dsl.helpers.wrapper.WrapperContext.Timeout.elastic
import static javaposse.jobdsl.dsl.helpers.wrapper.WrapperContext.Timeout.likelyStuck

class WrapperHelperSpec extends Specification {
    List<WithXmlAction> mockActions = new ArrayList()
    JobManagement mockJobManagement = Mock()
    WrapperContextHelper helper = new WrapperContextHelper(mockActions, JobType.Freeform, mockJobManagement)
    WrapperContext context = new WrapperContext(JobType.Freeform, mockJobManagement)
    Node root = new XmlParser().parse(new StringReader(WithXmlActionSpec.xml))

    def 'call timestamps method'() {
        when:
        context.timestamps()

        then:
        context.wrapperNodes?.size() == 1

        def timestampWrapper = context.wrapperNodes[0]
        timestampWrapper.name() == 'hudson.plugins.timestamper.TimestamperBuildWrapper'
    }

    def 'run on same node' () {
        when:
        helper.wrappers {
            runOnSameNodeAs('testJob')
        }
        executeHelperActionsOnRootNode()

        then:
        def wrapper = root.buildWrappers[0].'com.datalex.jenkins.plugins.nodestalker.wrapper.NodeStalkerBuildWrapper'
        wrapper.job[0].value() == 'testJob'
        wrapper.shareWorkspace[0].value() == false
    }

    def 'run on same node and use same workspace' () {
        when:
        helper.wrappers {
            runOnSameNodeAs('testJob', true)
        }
        executeHelperActionsOnRootNode()

        then:
        def wrapper = root.buildWrappers[0].'com.datalex.jenkins.plugins.nodestalker.wrapper.NodeStalkerBuildWrapper'
        wrapper.job[0].value() == 'testJob'
        wrapper.shareWorkspace[0].value() == true
    }

    private executeHelperActionsOnRootNode() {
        helper.withXmlActions.each { WithXmlAction withXmlClosure ->
            withXmlClosure.execute(root)
        }
    }

    def 'add rvm-controlled ruby version'() {
        when:
        helper.wrappers {
            rvm('ruby-1.9.3')
        }
        executeHelperActionsOnRootNode()

        then:
        root.buildWrappers[0].'ruby-proxy-object'[0].'ruby-object'[0].object[0].impl[0].value() == 'ruby-1.9.3'
    }

    def 'rvm exception on empty param'() {
        when:
        helper.wrappers {
            rvm()
        }

        then:
        thrown(IllegalArgumentException)
    }

    def 'can run timeout'() {
        when:
        helper.wrappers {
            timeout(15)
        }

        then:
        mockActions.size() == 1
    }

    def 'timeout constructs xml'() {
        when:
        helper.wrappers {
            timeout(15)
        }
        executeHelperActionsOnRootNode()

        then:
        root.buildWrappers[0].'hudson.plugins.build__timeout.BuildTimeoutWrapper'[0].timeoutMinutes[0].value() == '15'
        root.buildWrappers[0].'hudson.plugins.build__timeout.BuildTimeoutWrapper'[0].failBuild[0].value() == 'true'
    }

    def 'timeout failBuild parameter works'() {
        when:
        helper.wrappers {
            timeout(15, false)
        }
        executeHelperActionsOnRootNode()

        then:
        root.buildWrappers[0].'hudson.plugins.build__timeout.BuildTimeoutWrapper'[0].failBuild[0].value() == 'false'
    }

    def 'default timeout works' () {
        when:
        helper.wrappers {
            timeout()
        }
        executeHelperActionsOnRootNode()

        then:
        def timeout = root.buildWrappers[0].'hudson.plugins.build__timeout.BuildTimeoutWrapper'
        timeout.timeoutMinutes[0].value() == 3
        timeout.failBuild[0].value() == false
        timeout.writingDescription[0].value() == false
        timeout.timeoutPercentage[0].value() ==  0
        timeout.timeoutType[0].value() == absolute
        timeout.timeoutMinutesElasticDefault[0].value() == 3
    }

    def 'absolute timeout configuration working' () {
        when:
        helper.wrappers {
            timeout('absolute') {
                limit 5
            }
        }
        executeHelperActionsOnRootNode()

        then:
        def timeout = root.buildWrappers[0].'hudson.plugins.build__timeout.BuildTimeoutWrapper'
        timeout.timeoutMinutes[0].value() == 5
        timeout.failBuild[0].value() == false
        timeout.writingDescription[0].value() == false
        timeout.timeoutPercentage[0].value() ==  0
        timeout.timeoutType[0].value() == absolute
        timeout.timeoutMinutesElasticDefault[0].value() == 5
    }


    def 'elastic timeout configuration working' () {
        when:
        helper.wrappers {
            timeout('elastic') {
                limit 15
                percentage 200
            }
        }
        executeHelperActionsOnRootNode()

        then:
        def timeout = root.buildWrappers[0].'hudson.plugins.build__timeout.BuildTimeoutWrapper'
        timeout.timeoutMinutes[0].value() == 15
        timeout.failBuild[0].value() == false
        timeout.writingDescription[0].value() == false
        timeout.timeoutPercentage[0].value() ==  200
        timeout.timeoutType[0].value() == elastic
        timeout.timeoutMinutesElasticDefault[0].value() == 15
    }

    def 'likelyStuck timeout configuration working' () {
        when:
        helper.wrappers {
            timeout('likelyStuck')
        }
        executeHelperActionsOnRootNode()

        then:
        def timeout = root.buildWrappers[0].'hudson.plugins.build__timeout.BuildTimeoutWrapper'
        timeout.timeoutMinutes[0].value() == 3
        timeout.failBuild[0].value() == false
        timeout.writingDescription[0].value() == false
        timeout.timeoutPercentage[0].value() ==  0
        timeout.timeoutType[0].value() == likelyStuck
        timeout.timeoutMinutesElasticDefault[0].value() == 3
    }

    def 'port allocator string list'() {
        when:
        helper.wrappers {
            allocatePorts 'HTTP', '8080'
        }
        executeHelperActionsOnRootNode()

        then:
        def ports = root.buildWrappers.'org.jvnet.hudson.plugins.port__allocator.PortAllocator'.ports
        ports.'org.jvnet.hudson.plugins.port__allocator.DefaultPortType'[0].name[0].value() == 'HTTP'
        ports.'org.jvnet.hudson.plugins.port__allocator.DefaultPortType'[1].name[0].value() == '8080'
    }

    def 'port allocator closure'() {
        when:
        helper.wrappers {
            allocatePorts {
                port 'HTTP'
                port '8080'
                glassfish '1234', 'user', 'password'
                tomcat '1234', 'password'
            }
        }
        executeHelperActionsOnRootNode()

        then:
        def ports = root.buildWrappers[0].'org.jvnet.hudson.plugins.port__allocator.PortAllocator'[0].ports
        ports.'org.jvnet.hudson.plugins.port__allocator.DefaultPortType'[0].name[0].value() == 'HTTP'
        ports.'org.jvnet.hudson.plugins.port__allocator.DefaultPortType'[1].name[0].value() == '8080'

        /*def glassfish  = ports['org.jvnet.hudson.plugins.port__allocator.GlassfishJmxPortType']
        glassfish.name[0].value()== '1234'
        glassfish.userName[0].value()== 'username'
        glassfish.password[0].value()== 'password'

        def tomcat = ports.'org.jvnet.hudson.plugins.port__allocator.TomcatShutdownPortType'
        tomcat.name[0].value()== '1234'
        tomcat.password[0].value()== 'password' */
    }


    def 'sshAgent without credentials' () {
        when:
        helper.wrappers {
            sshAgent(null)
        }

        then:
        thrown(NullPointerException)
    }

    def 'sshAgent with invalid credentials' () {
        setup:
        mockJobManagement.getCredentialsId('foo') >> null

        when:
        helper.wrappers {
            sshAgent('foo')
        }

        then:
        thrown(NullPointerException)
    }

    def 'sshAgent' () {
        setup:
        mockJobManagement.getCredentialsId('acme') >> '4711'

        when:
        helper.wrappers {
            sshAgent('acme')
        }
        executeHelperActionsOnRootNode()

        then:
        def wrapper = root.buildWrappers[0].'com.cloudbees.jenkins.plugins.sshagent.SSHAgentBuildWrapper'
        wrapper.user[0].value() == '4711'
    }

    def 'ansiColor with map' () {
        when:
        helper.wrappers {
            colorizeOutput('foo')
        }
        executeHelperActionsOnRootNode()

        then:
        def wrapper = root.buildWrappers[0].'hudson.plugins.ansicolor.AnsiColorBuildWrapper'.'colorMapName'
        wrapper[0].value() == 'foo'
    }

    def 'ansiColor without map should fall back to default xterm' () {
        when:
        helper.wrappers {
            colorizeOutput()
        }
        executeHelperActionsOnRootNode()

        then:
        def wrapper = root.buildWrappers[0].'hudson.plugins.ansicolor.AnsiColorBuildWrapper'.'colorMapName'
        wrapper[0].value() == 'xterm'
    }

    def 'xvnc' () {
        when:
        helper.wrappers {
            xvnc()
        }
        executeHelperActionsOnRootNode()

        then:
        def wrapper = root.buildWrappers[0].'hudson.plugins.xvnc.Xvnc'.takeScreenshot
        wrapper[0].value() == false
    }

    def 'xvnc with takeScreenshot arg' () {
        when:
        helper.wrappers {
            xvnc(true)
        }
        executeHelperActionsOnRootNode()

        then:
        def wrapper = root.buildWrappers[0].'hudson.plugins.xvnc.Xvnc'.takeScreenshot
        wrapper[0].value() == true
    }

    def 'toolenv' () {
        when:
        helper.wrappers {
            toolenv("Ant 1.8.2", "Maven 3")
        }
        executeHelperActionsOnRootNode()

        then:
        def wrapper = root.buildWrappers[0].'hudson.plugins.toolenv.ToolEnvBuildWrapper'.'vars'
        wrapper[0].value() == "ANT_1_8_2_HOME,MAVEN_3_HOME"
    }

<<<<<<< HEAD
    def 'environmentVariables are added'() {
        when:
        context.environmentVariables {
            propertiesFile 'some.properties'
            envs test: 'some', other: 'any'
            env 'some', 'value'
            script 'echo Test'
            scriptFile '/var/lib/jenkins'
        }
        Node envNode = context.wrapperNodes[0]

        then:
        envNode.name() == 'EnvInjectBuildWrapper'
        def infoNode = envNode.info[0]
        infoNode.children().size() == 5
        infoNode.propertiesFilePath[0].value() == 'some.properties'
        infoNode.propertiesContent[0].value() == 'test=some\nother=any\nsome=value'
        infoNode.scriptFilePath[0].value() == '/var/lib/jenkins'
        infoNode.scriptContent[0].value() == 'echo Test'
        infoNode.loadFilesFromMaster[0].value() == false
    }
=======
    def 'release plugin simple' () {
        when:
        helper.wrappers {
            release {
                parameters {
                    textParam('p1', 'p1', 'd1')
                }
                preBuildSteps {
                    shell('echo hello;')
                }
            }
        }
        executeHelperActionsOnRootNode()

        then:
        def params = root.buildWrappers[0].'hudson.plugins.release.ReleaseWrapper'.'parameterDefinitions'.'hudson.model.TextParameterDefinition'
        params[0].value()[0].value() == "p1"
        
        def steps = root.buildWrappers[0].'hudson.plugins.release.ReleaseWrapper'.'preBuildSteps'
        steps[0].value()[0].name() == 'hudson.tasks.Shell'
        steps[0].value()[0].value()[0].name() == 'command'
        steps[0].value()[0].value()[0].value() == 'echo hello;'
    }

    def 'release plugin extended' () {
        when:
        helper.wrappers {
            release {
                releaseVersionTemplate('templatename')
                doNotKeepLog(true)
                overrideBuildParameters(false)
                parameters {
                    booleanParam('myBooleanParam', true)
                    booleanParam('my2ndBooleanParam', true)
                }
                postSuccessfulBuildSteps {
                    shell('echo postsuccess;')
                    shell('echo hello world;')
                }
                postBuildSteps {
                    shell('echo post;')
                }
                postFailedBuildSteps {
                    shell('echo postfailed;')
                }
            }
        }
        executeHelperActionsOnRootNode()

        then:
        def params = root.buildWrappers[0].'hudson.plugins.release.ReleaseWrapper'
        params[0].value()[0].name() == "releaseVersionTemplate"
        params[0].value()[0].value() == "templatename"
        params[0].value()[1].name() == "doNotKeepLog"
        params[0].value()[1].value() == true
        params[0].value()[2].name() == "overrideBuildParameters"
        params[0].value()[2].value() == false
        
        def stepsPostSuccess = root.buildWrappers[0].'hudson.plugins.release.ReleaseWrapper'.'postSuccessfulBuildSteps'
        stepsPostSuccess[0].value()[0].name() == 'hudson.tasks.Shell'
        stepsPostSuccess[0].value()[0].value()[0].name() == 'command'
        stepsPostSuccess[0].value()[0].value()[0].value() == 'echo postsuccess;'
        stepsPostSuccess[0].value()[1].name() == 'hudson.tasks.Shell'
        stepsPostSuccess[0].value()[1].value()[0].name() == 'command'
        stepsPostSuccess[0].value()[1].value()[0].value() == 'echo hello world;'
        
        def stepsPost = root.buildWrappers[0].'hudson.plugins.release.ReleaseWrapper'.'postBuildSteps'
        stepsPost[0].value()[0].name() == 'hudson.tasks.Shell'
        stepsPost[0].value()[0].value()[0].name() == 'command'
        stepsPost[0].value()[0].value()[0].value() == 'echo post;'
        
        def stepsPostFailed = root.buildWrappers[0].'hudson.plugins.release.ReleaseWrapper'.'postFailedBuildSteps'
        stepsPostFailed[0].value()[0].name() == 'hudson.tasks.Shell'
        stepsPostFailed[0].value()[0].value()[0].name() == 'command'
        stepsPostFailed[0].value()[0].value()[0].value() == 'echo postfailed;'
    }
    
    def 'release plugin configure' () {
        when:
        helper.wrappers {
            release {
                configure { project ->
                    def node = project / 'testCommand'
                    node << {
                        custom('value')
                    }
                }
            }
        }
        executeHelperActionsOnRootNode()

        then:
        def params = root.buildWrappers[0].'hudson.plugins.release.ReleaseWrapper'.'testCommand'
        params[0].value()[0].name() == "custom"
        params[0].value()[0].value() == "value"
    }
    
>>>>>>> 28c2394a
}<|MERGE_RESOLUTION|>--- conflicted
+++ resolved
@@ -327,7 +327,6 @@
         wrapper[0].value() == "ANT_1_8_2_HOME,MAVEN_3_HOME"
     }
 
-<<<<<<< HEAD
     def 'environmentVariables are added'() {
         when:
         context.environmentVariables {
@@ -349,7 +348,7 @@
         infoNode.scriptContent[0].value() == 'echo Test'
         infoNode.loadFilesFromMaster[0].value() == false
     }
-=======
+
     def 'release plugin simple' () {
         when:
         helper.wrappers {
@@ -446,6 +445,4 @@
         params[0].value()[0].name() == "custom"
         params[0].value()[0].value() == "value"
     }
-    
->>>>>>> 28c2394a
 }