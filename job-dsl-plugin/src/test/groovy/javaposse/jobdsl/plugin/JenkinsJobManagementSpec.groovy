--- conflicted
+++ resolved
@@ -183,8 +183,6 @@
         version == null
     }
 
-<<<<<<< HEAD
-=======
     def 'get vSphere cloud hash without vSphere cloud plugin'() {
         when:
         Integer hash = jobManagement.getVSphereCloudHash('test')
@@ -345,7 +343,6 @@
         e.message.contains(fileName)
     }
 
->>>>>>> 0ec86d06
     def 'callExtension not found'() {
         when:
         Node result = jobManagement.callExtension('foo', PropertiesContext)
