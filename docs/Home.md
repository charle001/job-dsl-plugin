Welcome to the jenkins-job-dsl wiki!

Highly recommended starting point is the tutorial, [[Tutorial - Using the Jenkins Job DSL]]

Once you know how to create a "seed" job from the tutorial, start looking at the [[Real World Examples]] for examples to steal from.  **For formal documentation, the [[Job DSL Commands]]** page has what is available directly in the DSL at this time, and there are also some [[User Power Moves]] you can try to make your life easier.

After you get familiar with some of the commands, try them out at the [Job DSL Playground](http://job-dsl.herokuapp.com/).

If you want to get fancy you'll want to read up on the _configure_ block which gives you direct access to the config.xml, read [[configure block|The Configure Block]]. It's also possible (and easy) to [[define your own DSL commands|Extending the DSL from your Job Scripts]] using monkey patching.

There is a great load of information on [the forum](https://groups.google.com/forum/#!forum/job-dsl-plugin), but some stuff is also making its way into a [[FAQ|Frequently Asked Questions]].

Have a look at the [Jenkins Job DSL Gradle Example](https://github.com/sheehan/job-dsl-gradle-example) to see how to
organize a SCM repository for Job DSL scripts.

And finally, if you want to get more involved, [here's how...](https://github.com/jenkinsci/job-dsl-plugin/blob/master/CONTRIBUTING.md)

## Release Notes
* 1.28 (unreleased)
 * Added support for the [Credentials Binding Plugin](https://wiki.jenkins-ci.org/display/JENKINS/Credentials+Binding+Plugin)
 * Added support for the [HTTP Request Plugin](https://wiki.jenkins-ci.org/display/JENKINS/HTTP+Request+Plugin)
 * Added support for the [Build Monitor Plugin](https://wiki.jenkins-ci.org/display/JENKINS/Build+Monitor+Plugin)
 * Enhanced support for the [Config File Provider Plugin](https://wiki.jenkins-ci.org/display/JENKINS/Config+File+Provider+Plugin)
 * Added allow missing option for the [HTML Publisher Plugin](https://wiki.jenkins-ci.org/display/JENKINS/HTML+Publisher+Plugin)
 * Added clone timeout option for the [Git Plugin](https://wiki.jenkins-ci.org/display/JENKINS/Git+Plugin)
 * Support more trigger for [Email-ext Plugin](https://wiki.jenkins-ci.org/display/JENKINS/Email-ext+plugin)
 * Fixed documentation for the [Release Plugin](https://wiki.jenkins-ci.org/display/JENKINS/Release+Plugin) ([JENKINS-25945](https://issues.jenkins-ci.org/browse/JENKINS-25945))
 * Fixed `copyArtifacts` build step for matrix jobs, minimum supported version of [Copy Artifact Plugin](https://wiki.jenkins-ci.org/display/JENKINS/Copy+Artifact+Plugin) raised to 1.26
 * Allow the Job DSL build step to be used as conditional build step ([JENKINS-25961](https://issues.jenkins-ci.org/browse/JENKINS-25961))
<<<<<<< HEAD
 * The non-closure variants of the `report` methods in the `publishHtml` context are deprecated, see [[Migration]]
=======
 * Allow views to be deleted ([JENKINS-26152](https://issues.jenkins-ci.org/browse/JENKINS-26152))
>>>>>>> 7434a054
 * Set return type for most DSL methods to void, see [[Migration]]
 * Moved `Context` and `ContextHelper` to package `javaposse.jobdsl.dsl`, see [[Migration]]
* 1.27 (December 05 2014)
 * Added support for the [Rbenv Plugin](https://wiki.jenkins-ci.org/display/JENKINS/rbenv+plugin)
 * Added support for the [NodeJS Plugin](https://wiki.jenkins-ci.org/display/JENKINS/NodeJS+Plugin)
 * Added support for the [Golang Plugin](https://wiki.jenkins-ci.org/display/JENKINS/Go+Plugin)
 * Added more support for the [Gradle Plugin](https://wiki.jenkins-ci.org/display/JENKINS/Gradle+Plugin)
 * Added `forcePush` option for Git Publisher
 * Improved build step console output
 * added `entries` method in `publishScp` closure to add multiple entries
 * The context helper classes have been removed
 * Top-level `permission` methods are deprecated, see [[Migration]]
 * `pattern` method in `archiveArtifacts` closure can be called multiple times to collect patterns
 * Added a no parameter variant of `colorizeOutput` to match documentation.
 * The `name` method with a closure parameter in the `job` closure is deprecated, see [[Migration]]
 * Fixed time condition for [Run Condition Plugin](https://wiki.jenkins-ci.org/display/JENKINS/Run+Condition+Plugin)
* 1.26 (October 04 2014)
 * Support for "Pipeline starts with parameters" for [Build Pipeline Plugin](https://wiki.jenkins-ci.org/display/JENKINS/Build+Pipeline+Plugin)
 * Support for [Build User Vars Plugin](https://wiki.jenkins-ci.org/display/JENKINS/Build+User+Vars+Plugin)
 * Support for [Test Stability Plugin](https://wiki.jenkins-ci.org/display/JENKINS/Test+stability+plugin)
 * Support for [Mask Passwords Plugin](https://wiki.jenkins-ci.org/display/JENKINS/Mask+Passwords+Plugin)
 * Support for [Analysis Collector Plugin](https://wiki.jenkins-ci.org/display/JENKINS/Analysis+Collector+Plugin)
 * Support for [Delivery Pipeline Plugin](https://wiki.jenkins-ci.org/display/JENKINS/Delivery+Pipeline+Plugin)
 * Support for [Notification Plugin](https://wiki.jenkins-ci.org/display/JENKINS/Notification+Plugin)
 * Allow to merge more than one branch with Git SCM
 * Support for [S3 Plugin](https://wiki.jenkins-ci.org/display/JENKINS/S3+Plugin)
 * Removed unnecessary undocumented methods in Gerrit trigger ([JENKINS-24787](https://issues.jenkins-ci.org/browse/JENKINS-24787))
 * Short names in the Gerrit trigger event closure have been replaced by DSL methods, see [[Migration]]
 * The `archiveJunit` method with boolean arguments has been deprecated, see [[Migration]]
 * The `xvnc` method with boolean arguments has been deprecated, see [[Migration]]
 * Support to specify the xAuthority file option of the [Xvnc Plugin](https://wiki.jenkins-ci.org/display/JENKINS/Xvnc+Plugin)
 * `javaposse.jobdsl.dsl.helpers.step.AbstractStepContext` has been removed, see [[Migration]]
 * Fixed endless recursion when calling `properties` in configure blocks ([JENKINS-22708](https://issues.jenkins-ci.org/browse/JENKINS-22708))
 * Support for [Flexible Publish Plugin](https://wiki.jenkins-ci.org/display/JENKINS/Flexible+Publish+Plugin)
 * Support for [Any Build Step Plugin](https://wiki.jenkins-ci.org/display/JENKINS/Any+Build+Step+Plugin)
 * Support to specify the Stash browser URL for the [Git Plugin](https://wiki.jenkins-ci.org/display/JENKINS/Git+Plugin)
 * Partial support for [NodeLabel Parameter Plugin](https://wiki.jenkins-ci.org/display/JENKINS/NodeLabel+Parameter+Plugin)
 * Increased minimum supported Jenkins core version to 1.509.3
* 1.25 (September 01 2014)
 * Dropped support for Java 5, Java 6 or later is required at runtime
 * Support for [Rake Plugin](https://wiki.jenkins-ci.org/display/JENKINS/Rake+plugin)
 * Support for [Lockable Resources Plugin](https://wiki.jenkins-ci.org/display/JENKINS/Lockable+Resources+Plugin)
 * Support for [vSphere Cloud Plugin](https://wiki.jenkins-ci.org/display/JENKINS/vSphere+Cloud+Plugin)
 * Support for [Sectioned View Plugin](https://wiki.jenkins-ci.org/display/JENKINS/Sectioned+View+Plugin)
 * Support for [M2 Release Plugin](https://wiki.jenkins-ci.org/display/JENKINS/M2+Release+Plugin)
 * Support for [Nested View Plugin](https://wiki.jenkins-ci.org/display/JENKINS/Nested+View+Plugin)
 * Support for [Config File Provider Plugin](https://wiki.jenkins-ci.org/display/JENKINS/Config+File+Provider+Plugin)
 * Support more options of the [Multijob Plugin](https://wiki.jenkins-ci.org/display/JENKINS/Multijob+Plugin)
 * Added option to add classpath entries for Job DSL runs
 * Added localBranch option for Git SCM
 * Added method to read a file from any job's workspace
 * Fixed workspace cleanup external delete command ([JENKINS-24231](https://issues.jenkins-ci.org/browse/JENKINS-24231))
 * Fixed Build Timeout Plugin no activity timeout ([JENKINS-24258](https://issues.jenkins-ci.org/browse/JENKINS-24258))
 * Fixed alwaysRun and neverRun conditions ([JENKINS-24510](https://issues.jenkins-ci.org/browse/JENKINS-24510))
* 1.24 (July 05 2014)
 * Support for [Build Name Setter Plugin](https://wiki.jenkins-ci.org/display/JENKINS/Build+Name+Setter+Plugin)
 * Support for [RunDeck Plugin](https://wiki.jenkins-ci.org/display/JENKINS/RunDeck+Plugin)
 * Support for [ClearCase Plugin](https://wiki.jenkins-ci.org/display/JENKINS/ClearCase+Plugin)
 * Support for [Keychains and Provisioning Profiles Plugin](https://wiki.jenkins-ci.org/display/JENKINS/Keychains+and+Provisioning+Profiles+Plugin)
 * Support for [xUnit Plugin](https://wiki.jenkins-ci.org/display/JENKINS/xUnit+Plugin)
 * Support for [Batch Task Plugin](https://wiki.jenkins-ci.org/display/JENKINS/Batch+Task+Plugin)
 * Support for [Matrix Projects](https://wiki.jenkins-ci.org/display/JENKINS/Building+a+matrix+project)
 * Extend support for [Build Timeout](https://wiki.jenkins-ci.org/display/JENKINS/Build-timeout+Plugin)
 * Added option for treating job names relative to the seed job
 * Added pruneBranches option for Git SCM
 * Fixed ClassCastException when removing folder ([JENKINS-23289](https://issues.jenkins-ci.org/browse/JENKINS-23289))
 * Fixed GerritContext not honoring default settings ([JENKINS-23318](https://issues.jenkins-ci.org/browse/JENKINS-23318))
 * Moved PerforcePasswordEncryptor to javaposse.jobdsl.dsl.helpers.scm package
 * Support for [Exclusion Plugin](https://wiki.jenkins-ci.org/display/JENKINS/Exclusion-Plugin)
* 1.23 (May 23 2014)
 * Added support for injecting globally defined passwords ([EnvInject Plugin](https://wiki.jenkins-ci.org/display/JENKINS/EnvInject+Plugin))
 * Added file name to exception message when reading missing workspace files ([JENKINS-23006](https://issues.jenkins-ci.org/browse/JENKINS-23006))
 * Fixed behavior when creating Jabber targets that are not group chats ([JENKINS-23090](https://issues.jenkins-ci.org/browse/JENKINS-23090))
 * Create and update folders ([Cloudbees Folders Plugin](https://wiki.jenkins-ci.org/display/JENKINS/CloudBees+Folders+Plugin))
 * Allow to create or update views within folders
 * Removed multiscm limit
 * Fixed support for the Description Setter Plugin
 * new parameter for CopyArtifact's StatusBuildSelector to consider only stable builds
 * Limited [Extra Columns Plugin](https://wiki.jenkins-ci.org/display/JENKINS/Extra+Columns+Plugin) support
 * [Flowdock Plugin](https://wiki.jenkins-ci.org/display/JENKINS/Flowdock+Plugin)
 * More conditions for the Conditional BuildStep Plugin supported
 * Initial support for the [Stash Notifier Plugin](https://wiki.jenkins-ci.org/display/JENKINS/StashNotifier+Plugin)
 * Support for [LogFileSizeChecker Plugin](https://wiki.jenkins-ci.org/display/JENKINS/Logfilesizechecker+Plugin)
 * Support for [Maven Deployment Linker Plugin](https://wiki.jenkins-ci.org/display/JENKINS/Maven+Deployment+Linker)
 * Added support for parameterized manual jobs for the [Build Pipeline Plugin](https://wiki.jenkins-ci.org/display/JENKINS/Build+Pipeline+Plugin)
 * Support for [Workspace Cleanup Plugin](https://wiki.jenkins-ci.org/display/JENKINS/Workspace+Cleanup+Plugin)
* 1.22 (Apr 05 2014)
 * Fixed support for the Conditional BuildStep Plugin
 * [Github Pull Request Builder Plugin](https://wiki.jenkins-ci.org/display/JENKINS/GitHub+pull+request+builder+plugin)
 * [Workspace Cleanup Plugin](https://github.com/jenkinsci/job-dsl-plugin/wiki/Job-reference#wiki-workspace-cleanup-plugin)
 * [Parameterized Remote Trigger Plugin](https://github.com/jenkinsci/job-dsl-plugin/wiki/Job-reference#wiki-parameterized-remote-trigger)
 * [Git Publisher](https://github.com/jenkinsci/job-dsl-plugin/wiki/Job-reference#wiki-git-publisher)
 * Support for the `changeBuildStatus` element for [Jacoco Code Coverage](wiki/Job-reference#wiki-jacoco) publisher
 * [Jenkins Release Plugin](https://github.com/jenkinsci/job-dsl-plugin/wiki/Job-reference#wiki-release)
 * Support for buildnumbers as strings in [Copy Artifacts](https://github.com/jenkinsci/job-dsl-plugin/wiki/Job-reference#wiki-copy-artifacts)
* 1.21 (Mar 06 2014)
 * [Build Flow](https://wiki.jenkins-ci.org/display/JENKINS/Build+Flow+Plugin) job type
 * [Execute concurrent builds](wiki/Job-reference#wiki-execute-concurrent-builds) job option
 * [Github Commit Notifier](wiki/Job-reference#wiki-github-commit-notifier) publisher
 * [Build Pipeline Plugin](https://wiki.jenkins-ci.org/display/JENKINS/Build+Pipeline+Plugin)
 * [Views](wiki/Job-DSL-Commands#wiki-view)
 * [Publish Robot Framework reports](wiki/Job-reference#wiki-robot-framework-reports)
 * Templates within folders can be used
 * [Tool Environment Plugin](https://wiki.jenkins-ci.org/display/JENKINS/Tool+Environment+Plugin)
* 1.20 (Jan 27 2014)
 * [Allow to set the Maven installation](wiki/Job-reference#maven-installation)
 * [Maven step supports more options](wiki/Job-reference#maven-1)
 * [Maven pre/post build steps supported](wiki/Job-reference#maven-pre-and-post-build-steps)
 * [Conditional BuildStep Plugin](https://wiki.jenkins-ci.org/display/JENKINS/Conditional+BuildStep+Plugin)
 * [Added allowEmpty option to archiveArtifacts](wiki/Job-reference#archive-artifacts)
 * [Throttle Concurrent Builds Plugin](https://wiki.jenkins-ci.org/display/JENKINS/Throttle+Concurrent+Builds+Plugin)
 * Some implementation classes have been moved to avoid problems with Groovy closures (**BREAKING CHANGE**, see [[Migration]])
 * [Parameterized Trigger Plugin for build steps](https://wiki.jenkins-ci.org/display/JENKINS/Parameterized+Trigger+Plugin)
 * [Associated Files Plugin](https://wiki.jenkins-ci.org/display/JENKINS/Associated+Files+Plugin)
 * [JSHint Checkstyle Plugin](https://wiki.jenkins-ci.org/display/JENKINS/JSHint+Checkstyle+Plugin)
 * [Emma Plugin](https://wiki.jenkins-ci.org/display/JENKINS/Emma+Plugin)
 * [Added support for advanced Git SCM options](wiki/Job-reference#git)
 * [Added ItemDiscover, ItemCancel, and ScmTag permissions to the Permissions enum](https://github.com/jenkinsci/job-dsl-plugin/pull/97)
* 1.19 (Dec 19 2013)
 * [Javadoc Plugin](https://wiki.jenkins-ci.org/display/JENKINS/Javadoc+Plugin)
 * Added support to allow seed jobs in folders. [#109](https://github.com/jenkinsci/job-dsl-plugin/pull/109)
 * [Groovy Postbuild Plugin](https://wiki.jenkins-ci.org/display/JENKINS/Groovy+Postbuild+Plugin)
 * [XVNC Plugin](https://wiki.jenkins-ci.org/display/JENKINS/Xvnc+Plugin)
 * [Prerequisite Build Step](https://wiki.jenkins-ci.org/display/JENKINS/Prerequisite+build+step+plugin)
 * Aggregate Downstream Test Results
 * [Post Build Task](https://wiki.jenkins-ci.org/display/JENKINS/Post+build+task)
 * [AnsiColor Plugin](https://wiki.jenkins-ci.org/display/JENKINS/AnsiColor+Plugin)
 * new wrappers block, containing all build wrapper methods (**BREAKING CHANGE**, see [[Migration]])
 * [Timestamper](https://wiki.jenkins-ci.org/display/JENKINS/Timestamper)
 * [JENKINS-20284](https://issues.jenkins-ci.org/browse/JENKINS-20284)
 * [Text Finder](https://wiki.jenkins-ci.org/display/JENKINS/Text-finder+Plugin)
* 1.17
 * Static Analysis Plugins (PMD, Checkstyle, Findbugs, DRY, Tasks, CCM, Lint, OWASP Dependency Check, Compiler warnings,
 * Description Setter Plugin
 * Keep Dependencies and Fingerprinting
 * Mailer
 * SSH Agent
 * General Improvements (Filter for Run Build Parameter, support Folders)
 * Isolated Local Maven Repositories
 * Node Stalker Plugin
 * JaCoCo Plugin
 * Claim plugin
* 1.16
 * Clone Workspace SCM
 * Block on upstream/downstream jobs
 * Job DSL Plugin (to create DSL build steps in a job)
 * Build Timeout Plugin
 * Cobertura Plugin
 * Port Allocator Plugin
 * RVM Plugin
 * URL Trigger
 * Better Gerrit support
 * SBT Plugin
 * Update blockOn call
 * [[Help method to read files from the workspace|Job-DSL-Commands#reading-files-from-workspace]]
 * Queue jobs after execution of the DSL
 * MultiJob Support
* 1.15
 * [[@Grab Support|Grab Support]]
 * Build Parameters
 * GitHub SCM Context
 * IRC Publisher
 * Environment Variables From Groovy Script
 * Priority Sorter Plugin
* 1.14
 * Environment Variables
 * Groovy Build Steps
 * System Groovy Build Steps
 * Maven Project Support
* 1.13
 * Make it possible to forget generated jobs
 * JENKINS-16931, JENKINS-16998
* 1.12
 * Copy Artifacts Plugin
 * Batch File Build Step
 * Violations Publisher Plugin
* 1.11
 * Able to specify description
 * Build Blocker Plugin
 * Downstream Extended - Extended version of downstream that can also pass in complex parameters
 * Downstream - Specify a downstream job
 * SCP Publisher
 * Jabber Publisher - Publish builds to Jabber
 * Archive Junit - Archiving the results from JUnit
 * Ant - Apache Ant Build Step
 * logRotator - How long to keep builds
 * publishHtml - Publish HTML Files
 * archiveArtifacts - Archive artifacts into the build
* 1.10
 * Encrypt P4 Passwords
 * Start building onejar
* 1.9
 * Fix label() to force canRoam to false
* 1.8
 * Bug fixes
* 1.7
 * Move to GroovyEngine, to look at Workspace for other Groovy scripts that can be used for re-usable helper classes
* 1.6
 * Refactored DSL from Plugin, so that they're in different modules
* 1.5
 * Fix for #39
 * label() - Assign which labels this job can run on
 * timeout(Integer timeoutInMinutes, boolean shouldFailBuild) - Build Timeout Plugin
 * chucknorris() - Chuck Norris Plugin
* 1.4
 * Parameters and Environment variables are binded to the script and can be used directly
 * svn(svnUrl, closure)
 * p4(viewspec, user, password, closure)
* 1.3
 * Support for Node as argument to div(), meaning that more complex structures can be used in div statements.
 * multiscm(closure) - Supoprt multi-scm plugin, alternative to scm tag to allow multiple SCMs
* 1.2
 * permissionAll(String userName) - Add all available permissions for a user
* 1.1
 * extendedEmail(recipients, subject, content, closure) - Configure email-ext plugin
 * gerrit(closure) - Configure Gerrit Trigger plugin
* 1.0
 * Initial release<|MERGE_RESOLUTION|>--- conflicted
+++ resolved
@@ -27,11 +27,8 @@
  * Fixed documentation for the [Release Plugin](https://wiki.jenkins-ci.org/display/JENKINS/Release+Plugin) ([JENKINS-25945](https://issues.jenkins-ci.org/browse/JENKINS-25945))
  * Fixed `copyArtifacts` build step for matrix jobs, minimum supported version of [Copy Artifact Plugin](https://wiki.jenkins-ci.org/display/JENKINS/Copy+Artifact+Plugin) raised to 1.26
  * Allow the Job DSL build step to be used as conditional build step ([JENKINS-25961](https://issues.jenkins-ci.org/browse/JENKINS-25961))
-<<<<<<< HEAD
+ * Allow views to be deleted ([JENKINS-26152](https://issues.jenkins-ci.org/browse/JENKINS-26152))
  * The non-closure variants of the `report` methods in the `publishHtml` context are deprecated, see [[Migration]]
-=======
- * Allow views to be deleted ([JENKINS-26152](https://issues.jenkins-ci.org/browse/JENKINS-26152))
->>>>>>> 7434a054
  * Set return type for most DSL methods to void, see [[Migration]]
  * Moved `Context` and `ContextHelper` to package `javaposse.jobdsl.dsl`, see [[Migration]]
 * 1.27 (December 05 2014)
