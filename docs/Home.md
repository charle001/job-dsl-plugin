--- conflicted
+++ resolved
@@ -17,14 +17,11 @@
 
 ## Release Notes
 * 1.29 (unreleased)
-<<<<<<< HEAD
  * Show seed job and template job info in the generated jobs
  * Added [CoreMirror](https://codemirror.net/) support for the DSL script input field
  * Added support for renaming existing Jobs based on a regular expression
  * Added support for the [Repository Connector Plugin](https://wiki.jenkins-ci.org/display/JENKINS/Repository+Connector+Plugin)
-=======
  * Enhanced DSL support for the Job DSL plugin
->>>>>>> 68402e09
 * 1.28 (January 01 2015)
  * Added support for the [Credentials Binding Plugin](https://wiki.jenkins-ci.org/display/JENKINS/Credentials+Binding+Plugin)
  * Added support for the [HTTP Request Plugin](https://wiki.jenkins-ci.org/display/JENKINS/HTTP+Request+Plugin)
