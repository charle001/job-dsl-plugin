Welcome to the jenkins-job-dsl wiki!

Highly recommended starting point is the tutorial, [[Tutorial - Using the Jenkins Job DSL]]

Once you know how to create a "seed" job from the tutorial, start looking at the [[Real World Examples]] for examples to steal from.  **For formal documentation, the [[Job DSL Commands]]** page has what is available directly in the DSL at this time, and there are also some [[User Power Moves]] you can try to make your life easier.

After you get familiar with some of the commands, try them out at the [Job DSL Playground](http://job-dsl.herokuapp.com/).

If you want to get fancy you'll want to read up on the _configure_ block which gives you direct access to the config.xml, read [[configure block|The Configure Block]]. It's also possible (and easy) to [[define your own DSL commands|Extending the DSL from your Job Scripts]] using monkey patching.

There is a great load of information on [the forum](https://groups.google.com/forum/#!forum/job-dsl-plugin), but some stuff is also making its way into a [[FAQ|Frequently Asked Questions]].

Have a look at the [Jenkins Job DSL Gradle Example](https://github.com/sheehan/job-dsl-gradle-example) to see how to
organize a SCM repository for Job DSL scripts.

And finally, if you want to get more involved, [here's how...](https://github.com/jenkinsci/job-dsl-plugin/blob/master/CONTRIBUTING.md)

## Release Notes
* 1.26 (unreleased)
 * Support for "Pipeline starts with parameters" for [Build Pipeline Plugin](https://wiki.jenkins-ci.org/display/JENKINS/Build+Pipeline+Plugin)
 * Support for [Build User Vars Plugin](https://wiki.jenkins-ci.org/display/JENKINS/Build+User+Vars+Plugin)
 * Support for [Test Stability Plugin](https://wiki.jenkins-ci.org/display/JENKINS/Test+stability+plugin)
 * Support for [Mask Passwords Plugin](https://wiki.jenkins-ci.org/display/JENKINS/Mask+Passwords+Plugin)
 * Support for [Analysis Collector Plugin](https://wiki.jenkins-ci.org/display/JENKINS/Analysis+Collector+Plugin)
 * Support for [Delivery Pipeline Plugin](https://wiki.jenkins-ci.org/display/JENKINS/Delivery+Pipeline+Plugin)
 * Support for [Notification Plugin](https://wiki.jenkins-ci.org/display/JENKINS/Notification+Plugin)
 * Allow to merge more than one branch with Git SCM
 * Support for [S3 Plugin](https://wiki.jenkins-ci.org/display/JENKINS/S3+Plugin)
 * Removed unnecessary undocumented methods in Gerrit trigger ([JENKINS-24787](https://issues.jenkins-ci.org/browse/JENKINS-24787))
 * Short names in the Gerrit trigger event closure have been replaced by DSL methods, see [[Migration]]
 * The `archiveJunit` method with boolean arguments has been deprecated, see [[Migration]]
 * `javaposse.jobdsl.dsl.helpers.step.AbstractStepContext` has been removed, see [[Migration]]
<<<<<<< HEAD
 * Fixed endless recursion when calling `properties` in configure blocks ([JENKINS-22708](https://issues.jenkins-ci.org/browse/JENKINS-22708))
 * Support for [Flexible Publish Plugin](https://wiki.jenkins-ci.org/display/JENKINS/Flexible+Publish+Plugin)
 * Support for [Any Build Step Plugin](https://wiki.jenkins-ci.org/display/JENKINS/Any+Build+Step+Plugin)
 * Support to specify the Stash browser URL for the [Git Plugin](https://wiki.jenkins-ci.org/display/JENKINS/Git+Plugin)
 * Increased minimum supported Jenkins core version to 1.509.3
=======
 * Parital support for [NodeLabel Parameter Plugin](https://wiki.jenkins-ci.org/display/JENKINS/NodeLabel+Parameter+Plugin)
>>>>>>> b8a59dfb
* 1.25 (September 01 2014)
 * Dropped support for Java 5, Java 6 or later is required at runtime
 * Support for [Rake Plugin](https://wiki.jenkins-ci.org/display/JENKINS/Rake+plugin)
 * Support for [Lockable Resources Plugin](https://wiki.jenkins-ci.org/display/JENKINS/Lockable+Resources+Plugin)
 * Support for [vSphere Cloud Plugin](https://wiki.jenkins-ci.org/display/JENKINS/vSphere+Cloud+Plugin)
 * Support for [Sectioned View Plugin](https://wiki.jenkins-ci.org/display/JENKINS/Sectioned+View+Plugin)
 * Support for [M2 Release Plugin](https://wiki.jenkins-ci.org/display/JENKINS/M2+Release+Plugin)
 * Support for [Nested View Plugin](https://wiki.jenkins-ci.org/display/JENKINS/Nested+View+Plugin)
 * Support for [Config File Provider Plugin](https://wiki.jenkins-ci.org/display/JENKINS/Config+File+Provider+Plugin)
 * Support more options of the [Multijob Plugin](https://wiki.jenkins-ci.org/display/JENKINS/Multijob+Plugin)
 * Added option to add classpath entries for Job DSL runs
 * Added localBranch option for Git SCM
 * Added method to read a file from any job's workspace
 * Fixed workspace cleanup external delete command ([JENKINS-24231](https://issues.jenkins-ci.org/browse/JENKINS-24231))
 * Fixed Build Timeout Plugin no activity timeout ([JENKINS-24258](https://issues.jenkins-ci.org/browse/JENKINS-24258))
 * Fixed alwaysRun and neverRun conditions ([JENKINS-24510](https://issues.jenkins-ci.org/browse/JENKINS-24510))
* 1.24 (July 05 2014)
 * Support for [Build Name Setter Plugin](https://wiki.jenkins-ci.org/display/JENKINS/Build+Name+Setter+Plugin)
 * Support for [RunDeck Plugin](https://wiki.jenkins-ci.org/display/JENKINS/RunDeck+Plugin)
 * Support for [ClearCase Plugin](https://wiki.jenkins-ci.org/display/JENKINS/ClearCase+Plugin)
 * Support for [Keychains and Provisioning Profiles Plugin](https://wiki.jenkins-ci.org/display/JENKINS/Keychains+and+Provisioning+Profiles+Plugin)
 * Support for [xUnit Plugin](https://wiki.jenkins-ci.org/display/JENKINS/xUnit+Plugin)
 * Support for [Batch Task Plugin](https://wiki.jenkins-ci.org/display/JENKINS/Batch+Task+Plugin)
 * Support for [Matrix Projects](https://wiki.jenkins-ci.org/display/JENKINS/Building+a+matrix+project)
 * Extend support for [Build Timeout](https://wiki.jenkins-ci.org/display/JENKINS/Build-timeout+Plugin)
 * Added option for treating job names relative to the seed job
 * Added pruneBranches option for Git SCM
 * Fixed ClassCastException when removing folder ([JENKINS-23289](https://issues.jenkins-ci.org/browse/JENKINS-23289))
 * Fixed GerritContext not honoring default settings ([JENKINS-23318](https://issues.jenkins-ci.org/browse/JENKINS-23318))
 * Moved PerforcePasswordEncryptor to javaposse.jobdsl.dsl.helpers.scm package
 * Support for [Exclusion Plugin](https://wiki.jenkins-ci.org/display/JENKINS/Exclusion-Plugin)
* 1.23 (May 23 2014)
 * Added support for injecting globally defined passwords ([EnvInject Plugin](https://wiki.jenkins-ci.org/display/JENKINS/EnvInject+Plugin))
 * Added file name to exception message when reading missing workspace files ([JENKINS-23006](https://issues.jenkins-ci.org/browse/JENKINS-23006))
 * Fixed behavior when creating Jabber targets that are not group chats ([JENKINS-23090](https://issues.jenkins-ci.org/browse/JENKINS-23090))
 * Create and update folders ([Cloudbees Folders Plugin](https://wiki.jenkins-ci.org/display/JENKINS/CloudBees+Folders+Plugin))
 * Allow to create or update views within folders
 * Removed multiscm limit
 * Fixed support for the Description Setter Plugin
 * new parameter for CopyArtifact's StatusBuildSelector to consider only stable builds
 * Limited [Extra Columns Plugin](https://wiki.jenkins-ci.org/display/JENKINS/Extra+Columns+Plugin) support
 * [Flowdock Plugin](https://wiki.jenkins-ci.org/display/JENKINS/Flowdock+Plugin)
 * More conditions for the Conditional BuildStep Plugin supported
 * Initial support for the [Stash Notifier Plugin](https://wiki.jenkins-ci.org/display/JENKINS/StashNotifier+Plugin)
 * Support for [LogFileSizeChecker Plugin](https://wiki.jenkins-ci.org/display/JENKINS/Logfilesizechecker+Plugin)
 * Support for [Maven Deployment Linker Plugin](https://wiki.jenkins-ci.org/display/JENKINS/Maven+Deployment+Linker)
 * Added support for parameterized manual jobs for the [Build Pipeline Plugin](https://wiki.jenkins-ci.org/display/JENKINS/Build+Pipeline+Plugin)
 * Support for [Workspace Cleanup Plugin](https://wiki.jenkins-ci.org/display/JENKINS/Workspace+Cleanup+Plugin)
* 1.22 (Apr 05 2014)
 * Fixed support for the Conditional BuildStep Plugin
 * [Github Pull Request Builder Plugin](https://wiki.jenkins-ci.org/display/JENKINS/GitHub+pull+request+builder+plugin)
 * [Workspace Cleanup Plugin](https://github.com/jenkinsci/job-dsl-plugin/wiki/Job-reference#wiki-workspace-cleanup-plugin)
 * [Parameterized Remote Trigger Plugin](https://github.com/jenkinsci/job-dsl-plugin/wiki/Job-reference#wiki-parameterized-remote-trigger)
 * [Git Publisher](https://github.com/jenkinsci/job-dsl-plugin/wiki/Job-reference#wiki-git-publisher)
 * Support for the `changeBuildStatus` element for [Jacoco Code Coverage](wiki/Job-reference#wiki-jacoco) publisher
 * [Jenkins Release Plugin](https://github.com/jenkinsci/job-dsl-plugin/wiki/Job-reference#wiki-release)
 * Support for buildnumbers as strings in [Copy Artifacts](https://github.com/jenkinsci/job-dsl-plugin/wiki/Job-reference#wiki-copy-artifacts)
* 1.21 (Mar 06 2014)
 * [Build Flow](https://wiki.jenkins-ci.org/display/JENKINS/Build+Flow+Plugin) job type
 * [Execute concurrent builds](wiki/Job-reference#wiki-execute-concurrent-builds) job option
 * [Github Commit Notifier](wiki/Job-reference#wiki-github-commit-notifier) publisher
 * [Build Pipeline Plugin](https://wiki.jenkins-ci.org/display/JENKINS/Build+Pipeline+Plugin)
 * [Views](wiki/Job-DSL-Commands#wiki-view)
 * [Publish Robot Framework reports](wiki/Job-reference#wiki-robot-framework-reports)
 * Templates within folders can be used
 * [Tool Environment Plugin](https://wiki.jenkins-ci.org/display/JENKINS/Tool+Environment+Plugin)
* 1.20 (Jan 27 2014)
 * [Allow to set the Maven installation](wiki/Job-reference#maven-installation)
 * [Maven step supports more options](wiki/Job-reference#maven-1)
 * [Maven pre/post build steps supported](wiki/Job-reference#maven-pre-and-post-build-steps)
 * [Conditional BuildStep Plugin](https://wiki.jenkins-ci.org/display/JENKINS/Conditional+BuildStep+Plugin)
 * [Added allowEmpty option to archiveArtifacts](wiki/Job-reference#archive-artifacts)
 * [Throttle Concurrent Builds Plugin](https://wiki.jenkins-ci.org/display/JENKINS/Throttle+Concurrent+Builds+Plugin)
 * Some implementation classes have been moved to avoid problems with Groovy closures (**BREAKING CHANGE**, see [[Migration]])
 * [Parameterized Trigger Plugin for build steps](https://wiki.jenkins-ci.org/display/JENKINS/Parameterized+Trigger+Plugin)
 * [Associated Files Plugin](https://wiki.jenkins-ci.org/display/JENKINS/Associated+Files+Plugin)
 * [JSHint Checkstyle Plugin](https://wiki.jenkins-ci.org/display/JENKINS/JSHint+Checkstyle+Plugin)
 * [Emma Plugin](https://wiki.jenkins-ci.org/display/JENKINS/Emma+Plugin)
 * [Added support for advanced Git SCM options](wiki/Job-reference#git)
 * [Added ItemDiscover, ItemCancel, and ScmTag permissions to the Permissions enum](https://github.com/jenkinsci/job-dsl-plugin/pull/97)
* 1.19 (Dec 19 2013)
 * [Javadoc Plugin](https://wiki.jenkins-ci.org/display/JENKINS/Javadoc+Plugin)
 * Added support to allow seed jobs in folders. [#109](https://github.com/jenkinsci/job-dsl-plugin/pull/109)
 * [Groovy Postbuild Plugin](https://wiki.jenkins-ci.org/display/JENKINS/Groovy+Postbuild+Plugin)
 * [XVNC Plugin](https://wiki.jenkins-ci.org/display/JENKINS/Xvnc+Plugin)
 * [Prerequisite Build Step](https://wiki.jenkins-ci.org/display/JENKINS/Prerequisite+build+step+plugin)
 * Aggregate Downstream Test Results
 * [Post Build Task](https://wiki.jenkins-ci.org/display/JENKINS/Post+build+task)
 * [AnsiColor Plugin](https://wiki.jenkins-ci.org/display/JENKINS/AnsiColor+Plugin)
 * new wrappers block, containing all build wrapper methods (**BREAKING CHANGE**, see [[Migration]])
 * [Timestamper](https://wiki.jenkins-ci.org/display/JENKINS/Timestamper)
 * [JENKINS-20284](https://issues.jenkins-ci.org/browse/JENKINS-20284)
 * [Text Finder](https://wiki.jenkins-ci.org/display/JENKINS/Text-finder+Plugin)
* 1.17
 * Static Analysis Plugins (PMD, Checkstyle, Findbugs, DRY, Tasks, CCM, Lint, OWASP Dependency Check, Compiler warnings,
 * Description Setter Plugin
 * Keep Dependencies and Fingerprinting
 * Mailer
 * SSH Agent
 * General Improvements (Filter for Run Build Parameter, support Folders)
 * Isolated Local Maven Repositories
 * Node Stalker Plugin
 * JaCoCo Plugin
 * Claim plugin
* 1.16
 * Clone Workspace SCM
 * Block on upstream/downstream jobs
 * Job DSL Plugin (to create DSL build steps in a job)
 * Build Timeout Plugin
 * Cobertura Plugin
 * Port Allocator Plugin
 * RVM Plugin
 * URL Trigger
 * Better Gerrit support
 * SBT Plugin
 * Update blockOn call
 * [[Help method to read files from the workspace|Job-DSL-Commands#reading-files-from-workspace]]
 * Queue jobs after execution of the DSL
 * MultiJob Support
* 1.15
 * [[@Grab Support|Grab Support]]
 * Build Parameters
 * GitHub SCM Context
 * IRC Publisher
 * Environment Variables From Groovy Script
 * Priority Sorter Plugin
* 1.14
 * Environment Variables
 * Groovy Build Steps
 * System Groovy Build Steps
 * Maven Project Support
* 1.13
 * Make it possible to forget generated jobs
 * JENKINS-16931, JENKINS-16998
* 1.12
 * Copy Artifacts Plugin
 * Batch File Build Step
 * Violations Publisher Plugin
* 1.11
 * Able to specify description
 * Build Blocker Plugin
 * Downstream Extended - Extended version of downstream that can also pass in complex parameters
 * Downstream - Specify a downstream job
 * SCP Publisher
 * Jabber Publisher - Publish builds to Jabber
 * Archive Junit - Archiving the results from JUnit
 * Ant - Apache Ant Build Step
 * logRotator - How long to keep builds
 * publishHtml - Publish HTML Files
 * archiveArtifacts - Archive artifacts into the build
* 1.10
 * Encrypt P4 Passwords
 * Start building onejar
* 1.9
 * Fix label() to force canRoam to false
* 1.8
 * Bug fixes
* 1.7
 * Move to GroovyEngine, to look at Workspace for other Groovy scripts that can be used for re-usable helper classes
* 1.6
 * Refactored DSL from Plugin, so that they're in different modules
* 1.5
 * Fix for #39
 * label() - Assign which labels this job can run on
 * timeout(Integer timeoutInMinutes, boolean shouldFailBuild) - Build Timeout Plugin
 * chucknorris() - Chuck Norris Plugin
* 1.4
 * Parameters and Environment variables are binded to the script and can be used directly
 * svn(svnUrl, closure)
 * p4(viewspec, user, password, closure)
* 1.3
 * Support for Node as argument to div(), meaning that more complex structures can be used in div statements.
 * multiscm(closure) - Supoprt multi-scm plugin, alternative to scm tag to allow multiple SCMs
* 1.2
 * permissionAll(String userName) - Add all available permissions for a user
* 1.1
 * extendedEmail(recipients, subject, content, closure) - Configure email-ext plugin
 * gerrit(closure) - Configure Gerrit Trigger plugin
* 1.0
 * Initial release<|MERGE_RESOLUTION|>--- conflicted
+++ resolved
@@ -30,15 +30,12 @@
  * Short names in the Gerrit trigger event closure have been replaced by DSL methods, see [[Migration]]
  * The `archiveJunit` method with boolean arguments has been deprecated, see [[Migration]]
  * `javaposse.jobdsl.dsl.helpers.step.AbstractStepContext` has been removed, see [[Migration]]
-<<<<<<< HEAD
  * Fixed endless recursion when calling `properties` in configure blocks ([JENKINS-22708](https://issues.jenkins-ci.org/browse/JENKINS-22708))
  * Support for [Flexible Publish Plugin](https://wiki.jenkins-ci.org/display/JENKINS/Flexible+Publish+Plugin)
  * Support for [Any Build Step Plugin](https://wiki.jenkins-ci.org/display/JENKINS/Any+Build+Step+Plugin)
  * Support to specify the Stash browser URL for the [Git Plugin](https://wiki.jenkins-ci.org/display/JENKINS/Git+Plugin)
+ * Partial support for [NodeLabel Parameter Plugin](https://wiki.jenkins-ci.org/display/JENKINS/NodeLabel+Parameter+Plugin)
  * Increased minimum supported Jenkins core version to 1.509.3
-=======
- * Parital support for [NodeLabel Parameter Plugin](https://wiki.jenkins-ci.org/display/JENKINS/NodeLabel+Parameter+Plugin)
->>>>>>> b8a59dfb
 * 1.25 (September 01 2014)
  * Dropped support for Java 5, Java 6 or later is required at runtime
  * Support for [Rake Plugin](https://wiki.jenkins-ci.org/display/JENKINS/Rake+plugin)
