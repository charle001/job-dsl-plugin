--- conflicted
+++ resolved
@@ -17,14 +17,11 @@
 
 ## Release Notes
 * 1.33 (unreleased)
-<<<<<<< HEAD
  * Enhanced support for the [Copy Artifact Plugin](https://wiki.jenkins-ci.org/display/JENKINS/Copy+Artifact+Plugin)
    ([JENKINS-27838](https://issues.jenkins-ci.org/browse/JENKINS-27838))
  * Support for the older versions of the [Copy Artifact Plugin](https://wiki.jenkins-ci.org/display/JENKINS/Copy+Artifact+Plugin) is deprecated, see [[Migration]]
  * Variants of `copyArtifacts` with more than two parameters have been replaced and are deprecated, see [[Migration]]
-=======
  * Increased minimum supported Jenkins core version to 1.565.1
->>>>>>> 64e097e4
 * 1.32 (April 07 2015)
  * Added support for [PowerShell Plugin](https://wiki.jenkins-ci.org/display/JENKINS/PowerShell+Plugin)
    ([JENKINS-27820](https://issues.jenkins-ci.org/browse/JENKINS-27820))
