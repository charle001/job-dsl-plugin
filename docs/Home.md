--- conflicted
+++ resolved
@@ -22,11 +22,8 @@
  * Support for [Notification Plugin](https://wiki.jenkins-ci.org/display/JENKINS/Notification+Plugin)
  * Allow to merge more than one branch with Git SCM
  * Support for [S3 Plugin](https://wiki.jenkins-ci.org/display/JENKINS/S3+Plugin)
-<<<<<<< HEAD
  * Removed unnecessary undocumented methods in Gerrit trigger ([JENKINS-24787](https://issues.jenkins-ci.org/browse/JENKINS-24787))
-=======
  * Short names in the Gerrit trigger event closure have been replaced by DSL methods, see [[Migration]]
->>>>>>> f2b3c4c0
 * 1.25 (September 01 2014)
  * Dropped support for Java 5, Java 6 or later is required at runtime
  * Support for [Rake Plugin](https://wiki.jenkins-ci.org/display/JENKINS/Rake+plugin)
