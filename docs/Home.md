--- conflicted
+++ resolved
@@ -20,11 +20,8 @@
  * Added configure block to the Multijob job context
  * Added strategy option for the [Git Plugin](https://wiki.jenkins-ci.org/display/JENKINS/Git+Plugin)
  * Added strategy build chooser for the [Gerrit Trigger](https://wiki.jenkins-ci.org/display/JENKINS/Gerrit+Trigger)
-<<<<<<< HEAD
  * Enhanced support for the [Subversion Plugin](https://wiki.jenkins-ci.org/display/JENKINS/Subversion+Plugin)
-=======
  * Added support for label parameters from the [NodeLabel Parameter Plugin](https://wiki.jenkins-ci.org/display/JENKINS/NodeLabel+Parameter+Plugin)
->>>>>>> 85a6e9c4
 * 1.29 (February 05 2015)
  * Show seed job and template job info in the generated jobs
  * Added [CoreMirror](https://codemirror.net/) support for the DSL script input field
