Welcome to the jenkins-job-dsl wiki!

Highly recommended starting point is the tutorial, [[Tutorial - Using the Jenkins Job DSL]]

Once you know how to create a "seed" job from the tutorial, start looking at the [[Real World Examples]] for examples to steal from.  **For formal documentation, the [[Job DSL Commands]]** page has what is available directly in the DSL at this time, and there are also some [[User Power Moves]] you can try to make your life easier.

After you get familiar with some of the commands, try them out at the [Job DSL Playground](http://job-dsl.herokuapp.com/).

If you want to get fancy you'll want to read up on the _configure_ block which gives you direct access to the config.xml, read [[configure block|The Configure Block]]. It's also possible (and easy) to [[define your own DSL commands|Extending the DSL from your Job Scripts]] using monkey patching.

There is a great load of information on [the forum](https://groups.google.com/forum/#!forum/job-dsl-plugin), but some stuff is also making its way into a [[FAQ|Frequently Asked Questions]].

Have a look at the [Jenkins Job DSL Gradle Example](https://github.com/sheehan/job-dsl-gradle-example) to see how to
organize a SCM repository for Job DSL scripts.

And finally, if you want to get more involved, [here's how...](https://github.com/jenkinsci/job-dsl-plugin/blob/master/CONTRIBUTING.md)

## Release Notes
* 1.26 (unreleased)
 * Support for "Pipeline starts with parameters" for [Build Pipeline Plugin](https://wiki.jenkins-ci.org/display/JENKINS/Build+Pipeline+Plugin)
 * Support for [Build User Vars Plugin](https://wiki.jenkins-ci.org/display/JENKINS/Build+User+Vars+Plugin)
 * Support for [Test Stability Plugin](https://wiki.jenkins-ci.org/display/JENKINS/Test+stability+plugin)
 * Support for [Mask Passwords Plugin](https://wiki.jenkins-ci.org/display/JENKINS/Mask+Passwords+Plugin)
 * Support for [Analysis Collector Plugin](https://wiki.jenkins-ci.org/display/JENKINS/Analysis+Collector+Plugin)
 * Support for [Delivery Pipeline Plugin](https://wiki.jenkins-ci.org/display/JENKINS/Delivery+Pipeline+Plugin)
 * Support for [Notification Plugin](https://wiki.jenkins-ci.org/display/JENKINS/Notification+Plugin)
 * Allow to merge more than one branch with Git SCM
 * Support for [S3 Plugin](https://wiki.jenkins-ci.org/display/JENKINS/S3+Plugin)
 * Removed unnecessary undocumented methods in Gerrit trigger ([JENKINS-24787](https://issues.jenkins-ci.org/browse/JENKINS-24787))
 * Short names in the Gerrit trigger event closure have been replaced by DSL methods, see [[Migration]]
 * The `archiveJunit` method with boolean arguments has been deprecated, see [[Migration]]
 * `javaposse.jobdsl.dsl.helpers.step.AbstractStepContext` has been removed, see [[Migration]]
 * Fixed endless recursion when calling `properties` in configure blocks ([JENKINS-22708](https://issues.jenkins-ci.org/browse/JENKINS-22708))
<<<<<<< HEAD
 * Support for [Flexible Publish Plugin](https://wiki.jenkins-ci.org/display/JENKINS/Flexible+Publish+Plugin)
 * Support for [Any Build Step Plugin](https://wiki.jenkins-ci.org/display/JENKINS/Any+Build+Step+Plugin)
 * Increased minimum supported Jenkins core version to 1.509.3
=======
 * Support to specify the Stash browser URL for the [Git Plugin](https://wiki.jenkins-ci.org/display/JENKINS/Git+Plugin)
>>>>>>> 7fb0ed11
* 1.25 (September 01 2014)
 * Dropped support for Java 5, Java 6 or later is required at runtime
 * Support for [Rake Plugin](https://wiki.jenkins-ci.org/display/JENKINS/Rake+plugin)
 * Support for [Lockable Resources Plugin](https://wiki.jenkins-ci.org/display/JENKINS/Lockable+Resources+Plugin)
 * Support for [vSphere Cloud Plugin](https://wiki.jenkins-ci.org/display/JENKINS/vSphere+Cloud+Plugin)
 * Support for [Sectioned View Plugin](https://wiki.jenkins-ci.org/display/JENKINS/Sectioned+View+Plugin)
 * Support for [M2 Release Plugin](https://wiki.jenkins-ci.org/display/JENKINS/M2+Release+Plugin)
 * Support for [Nested View Plugin](https://wiki.jenkins-ci.org/display/JENKINS/Nested+View+Plugin)
 * Support for [Config File Provider Plugin](https://wiki.jenkins-ci.org/display/JENKINS/Config+File+Provider+Plugin)
 * Support more options of the [Multijob Plugin](https://wiki.jenkins-ci.org/display/JENKINS/Multijob+Plugin)
 * Added option to add classpath entries for Job DSL runs
 * Added localBranch option for Git SCM
 * Added method to read a file from any job's workspace
 * Fixed workspace cleanup external delete command ([JENKINS-24231](https://issues.jenkins-ci.org/browse/JENKINS-24231))
 * Fixed Build Timeout Plugin no activity timeout ([JENKINS-24258](https://issues.jenkins-ci.org/browse/JENKINS-24258))
 * Fixed alwaysRun and neverRun conditions ([JENKINS-24510](https://issues.jenkins-ci.org/browse/JENKINS-24510))
* 1.24 (July 05 2014)
 * Support for [Build Name Setter Plugin](https://wiki.jenkins-ci.org/display/JENKINS/Build+Name+Setter+Plugin)
 * Support for [RunDeck Plugin](https://wiki.jenkins-ci.org/display/JENKINS/RunDeck+Plugin)
 * Support for [ClearCase Plugin](https://wiki.jenkins-ci.org/display/JENKINS/ClearCase+Plugin)
 * Support for [Keychains and Provisioning Profiles Plugin](https://wiki.jenkins-ci.org/display/JENKINS/Keychains+and+Provisioning+Profiles+Plugin)
 * Support for [xUnit Plugin](https://wiki.jenkins-ci.org/display/JENKINS/xUnit+Plugin)
 * Support for [Batch Task Plugin](https://wiki.jenkins-ci.org/display/JENKINS/Batch+Task+Plugin)
 * Support for [Matrix Projects](https://wiki.jenkins-ci.org/display/JENKINS/Building+a+matrix+project)
 * Extend support for [Build Timeout](https://wiki.jenkins-ci.org/display/JENKINS/Build-timeout+Plugin)
 * Added option for treating job names relative to the seed job
 * Added pruneBranches option for Git SCM
 * Fixed ClassCastException when removing folder ([JENKINS-23289](https://issues.jenkins-ci.org/browse/JENKINS-23289))
 * Fixed GerritContext not honoring default settings ([JENKINS-23318](https://issues.jenkins-ci.org/browse/JENKINS-23318))
 * Moved PerforcePasswordEncryptor to javaposse.jobdsl.dsl.helpers.scm package
 * Support for [Exclusion Plugin](https://wiki.jenkins-ci.org/display/JENKINS/Exclusion-Plugin)
* 1.23 (May 23 2014)
 * Added support for injecting globally defined passwords ([EnvInject Plugin](https://wiki.jenkins-ci.org/display/JENKINS/EnvInject+Plugin))
 * Added file name to exception message when reading missing workspace files ([JENKINS-23006](https://issues.jenkins-ci.org/browse/JENKINS-23006))
 * Fixed behavior when creating Jabber targets that are not group chats ([JENKINS-23090](https://issues.jenkins-ci.org/browse/JENKINS-23090))
 * Create and update folders ([Cloudbees Folders Plugin](https://wiki.jenkins-ci.org/display/JENKINS/CloudBees+Folders+Plugin))
 * Allow to create or update views within folders
 * Removed multiscm limit
 * Fixed support for the Description Setter Plugin
 * new parameter for CopyArtifact's StatusBuildSelector to consider only stable builds
 * Limited [Extra Columns Plugin](https://wiki.jenkins-ci.org/display/JENKINS/Extra+Columns+Plugin) support
 * [Flowdock Plugin](https://wiki.jenkins-ci.org/display/JENKINS/Flowdock+Plugin)
 * More conditions for the Conditional BuildStep Plugin supported
 * Initial support for the [Stash Notifier Plugin](https://wiki.jenkins-ci.org/display/JENKINS/StashNotifier+Plugin)
 * Support for [LogFileSizeChecker Plugin](https://wiki.jenkins-ci.org/display/JENKINS/Logfilesizechecker+Plugin)
 * Support for [Maven Deployment Linker Plugin](https://wiki.jenkins-ci.org/display/JENKINS/Maven+Deployment+Linker)
 * Added support for parameterized manual jobs for the [Build Pipeline Plugin](https://wiki.jenkins-ci.org/display/JENKINS/Build+Pipeline+Plugin)
 * Support for [Workspace Cleanup Plugin](https://wiki.jenkins-ci.org/display/JENKINS/Workspace+Cleanup+Plugin)
* 1.22 (Apr 05 2014)
 * Fixed support for the Conditional BuildStep Plugin
 * [Github Pull Request Builder Plugin](https://wiki.jenkins-ci.org/display/JENKINS/GitHub+pull+request+builder+plugin)
 * [Workspace Cleanup Plugin](https://github.com/jenkinsci/job-dsl-plugin/wiki/Job-reference#wiki-workspace-cleanup-plugin)
 * [Parameterized Remote Trigger Plugin](https://github.com/jenkinsci/job-dsl-plugin/wiki/Job-reference#wiki-parameterized-remote-trigger)
 * [Git Publisher](https://github.com/jenkinsci/job-dsl-plugin/wiki/Job-reference#wiki-git-publisher)
 * Support for the `changeBuildStatus` element for [Jacoco Code Coverage](wiki/Job-reference#wiki-jacoco) publisher
 * [Jenkins Release Plugin](https://github.com/jenkinsci/job-dsl-plugin/wiki/Job-reference#wiki-release)
 * Support for buildnumbers as strings in [Copy Artifacts](https://github.com/jenkinsci/job-dsl-plugin/wiki/Job-reference#wiki-copy-artifacts)
* 1.21 (Mar 06 2014)
 * [Build Flow](https://wiki.jenkins-ci.org/display/JENKINS/Build+Flow+Plugin) job type
 * [Execute concurrent builds](wiki/Job-reference#wiki-execute-concurrent-builds) job option
 * [Github Commit Notifier](wiki/Job-reference#wiki-github-commit-notifier) publisher
 * [Build Pipeline Plugin](https://wiki.jenkins-ci.org/display/JENKINS/Build+Pipeline+Plugin)
 * [Views](wiki/Job-DSL-Commands#wiki-view)
 * [Publish Robot Framework reports](wiki/Job-reference#wiki-robot-framework-reports)
 * Templates within folders can be used
 * [Tool Environment Plugin](https://wiki.jenkins-ci.org/display/JENKINS/Tool+Environment+Plugin)
* 1.20 (Jan 27 2014)
 * [Allow to set the Maven installation](wiki/Job-reference#maven-installation)
 * [Maven step supports more options](wiki/Job-reference#maven-1)
 * [Maven pre/post build steps supported](wiki/Job-reference#maven-pre-and-post-build-steps)
 * [Conditional BuildStep Plugin](https://wiki.jenkins-ci.org/display/JENKINS/Conditional+BuildStep+Plugin)
 * [Added allowEmpty option to archiveArtifacts](wiki/Job-reference#archive-artifacts)
 * [Throttle Concurrent Builds Plugin](https://wiki.jenkins-ci.org/display/JENKINS/Throttle+Concurrent+Builds+Plugin)
 * Some implementation classes have been moved to avoid problems with Groovy closures (**BREAKING CHANGE**, see [[Migration]])
 * [Parameterized Trigger Plugin for build steps](https://wiki.jenkins-ci.org/display/JENKINS/Parameterized+Trigger+Plugin)
 * [Associated Files Plugin](https://wiki.jenkins-ci.org/display/JENKINS/Associated+Files+Plugin)
 * [JSHint Checkstyle Plugin](https://wiki.jenkins-ci.org/display/JENKINS/JSHint+Checkstyle+Plugin)
 * [Emma Plugin](https://wiki.jenkins-ci.org/display/JENKINS/Emma+Plugin)
 * [Added support for advanced Git SCM options](wiki/Job-reference#git)
 * [Added ItemDiscover, ItemCancel, and ScmTag permissions to the Permissions enum](https://github.com/jenkinsci/job-dsl-plugin/pull/97)
* 1.19 (Dec 19 2013)
 * [Javadoc Plugin](https://wiki.jenkins-ci.org/display/JENKINS/Javadoc+Plugin)
 * Added support to allow seed jobs in folders. [#109](https://github.com/jenkinsci/job-dsl-plugin/pull/109)
 * [Groovy Postbuild Plugin](https://wiki.jenkins-ci.org/display/JENKINS/Groovy+Postbuild+Plugin)
 * [XVNC Plugin](https://wiki.jenkins-ci.org/display/JENKINS/Xvnc+Plugin)
 * [Prerequisite Build Step](https://wiki.jenkins-ci.org/display/JENKINS/Prerequisite+build+step+plugin)
 * Aggregate Downstream Test Results
 * [Post Build Task](https://wiki.jenkins-ci.org/display/JENKINS/Post+build+task)
 * [AnsiColor Plugin](https://wiki.jenkins-ci.org/display/JENKINS/AnsiColor+Plugin)
 * new wrappers block, containing all build wrapper methods (**BREAKING CHANGE**, see [[Migration]])
 * [Timestamper](https://wiki.jenkins-ci.org/display/JENKINS/Timestamper)
 * [JENKINS-20284](https://issues.jenkins-ci.org/browse/JENKINS-20284)
 * [Text Finder](https://wiki.jenkins-ci.org/display/JENKINS/Text-finder+Plugin)
* 1.17
 * Static Analysis Plugins (PMD, Checkstyle, Findbugs, DRY, Tasks, CCM, Lint, OWASP Dependency Check, Compiler warnings,
 * Description Setter Plugin
 * Keep Dependencies and Fingerprinting
 * Mailer
 * SSH Agent
 * General Improvements (Filter for Run Build Parameter, support Folders)
 * Isolated Local Maven Repositories
 * Node Stalker Plugin
 * JaCoCo Plugin
 * Claim plugin
* 1.16
 * Clone Workspace SCM
 * Block on upstream/downstream jobs
 * Job DSL Plugin (to create DSL build steps in a job)
 * Build Timeout Plugin
 * Cobertura Plugin
 * Port Allocator Plugin
 * RVM Plugin
 * URL Trigger
 * Better Gerrit support
 * SBT Plugin
 * Update blockOn call
 * [[Help method to read files from the workspace|Job-DSL-Commands#reading-files-from-workspace]]
 * Queue jobs after execution of the DSL
 * MultiJob Support
* 1.15
 * [[@Grab Support|Grab Support]]
 * Build Parameters
 * GitHub SCM Context
 * IRC Publisher
 * Environment Variables From Groovy Script
 * Priority Sorter Plugin
* 1.14
 * Environment Variables
 * Groovy Build Steps
 * System Groovy Build Steps
 * Maven Project Support
* 1.13
 * Make it possible to forget generated jobs
 * JENKINS-16931, JENKINS-16998
* 1.12
 * Copy Artifacts Plugin
 * Batch File Build Step
 * Violations Publisher Plugin
* 1.11
 * Able to specify description
 * Build Blocker Plugin
 * Downstream Extended - Extended version of downstream that can also pass in complex parameters
 * Downstream - Specify a downstream job
 * SCP Publisher
 * Jabber Publisher - Publish builds to Jabber
 * Archive Junit - Archiving the results from JUnit
 * Ant - Apache Ant Build Step
 * logRotator - How long to keep builds
 * publishHtml - Publish HTML Files
 * archiveArtifacts - Archive artifacts into the build
* 1.10
 * Encrypt P4 Passwords
 * Start building onejar
* 1.9
 * Fix label() to force canRoam to false
* 1.8
 * Bug fixes
* 1.7
 * Move to GroovyEngine, to look at Workspace for other Groovy scripts that can be used for re-usable helper classes
* 1.6
 * Refactored DSL from Plugin, so that they're in different modules
* 1.5
 * Fix for #39
 * label() - Assign which labels this job can run on
 * timeout(Integer timeoutInMinutes, boolean shouldFailBuild) - Build Timeout Plugin
 * chucknorris() - Chuck Norris Plugin
* 1.4
 * Parameters and Environment variables are binded to the script and can be used directly
 * svn(svnUrl, closure)
 * p4(viewspec, user, password, closure)
* 1.3
 * Support for Node as argument to div(), meaning that more complex structures can be used in div statements.
 * multiscm(closure) - Supoprt multi-scm plugin, alternative to scm tag to allow multiple SCMs
* 1.2
 * permissionAll(String userName) - Add all available permissions for a user
* 1.1
 * extendedEmail(recipients, subject, content, closure) - Configure email-ext plugin
 * gerrit(closure) - Configure Gerrit Trigger plugin
* 1.0
 * Initial release<|MERGE_RESOLUTION|>--- conflicted
+++ resolved
@@ -31,13 +31,10 @@
  * The `archiveJunit` method with boolean arguments has been deprecated, see [[Migration]]
  * `javaposse.jobdsl.dsl.helpers.step.AbstractStepContext` has been removed, see [[Migration]]
  * Fixed endless recursion when calling `properties` in configure blocks ([JENKINS-22708](https://issues.jenkins-ci.org/browse/JENKINS-22708))
-<<<<<<< HEAD
  * Support for [Flexible Publish Plugin](https://wiki.jenkins-ci.org/display/JENKINS/Flexible+Publish+Plugin)
  * Support for [Any Build Step Plugin](https://wiki.jenkins-ci.org/display/JENKINS/Any+Build+Step+Plugin)
+ * Support to specify the Stash browser URL for the [Git Plugin](https://wiki.jenkins-ci.org/display/JENKINS/Git+Plugin)
  * Increased minimum supported Jenkins core version to 1.509.3
-=======
- * Support to specify the Stash browser URL for the [Git Plugin](https://wiki.jenkins-ci.org/display/JENKINS/Git+Plugin)
->>>>>>> 7fb0ed11
 * 1.25 (September 01 2014)
  * Dropped support for Java 5, Java 6 or later is required at runtime
  * Support for [Rake Plugin](https://wiki.jenkins-ci.org/display/JENKINS/Rake+plugin)
