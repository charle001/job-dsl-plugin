--- conflicted
+++ resolved
@@ -1508,23 +1508,33 @@
 
 (since 1.26)
 
-<<<<<<< HEAD
 ## NodeJS
-=======
+
+```groovy
+job {
+    wrappers {
+        nodejs(String installation)
+    }
+}
+```
+
+Sets up a NodeJS environment. Requires the [NodeJS Plugin](https://wiki.jenkins-ci.org/display/JENKINS/NodeJS+Plugin).
+
+```groovy
+job {
+    wrappers {
+        nodejs('NodeJS 0.10.26')
+    }
+}
+```
+
+(since 1.27)
+
 ## Golang
->>>>>>> 303de0d4
 
 ```groovy
 job {
     wrappers {
-<<<<<<< HEAD
-        nodejs(String installation)
-    }
-}
-```
-
-Sets up a NodeJS environment. Requires the [NodeJS Plugin](https://wiki.jenkins-ci.org/display/JENKINS/NodeJS+Plugin).
-=======
         golang(String version)
     }
 }
@@ -1532,16 +1542,11 @@
 
 Adds a wrapper for a golang environment. Requires the
 [Golang Plugin](https://wiki.jenkins-ci.org/display/JENKINS/Go+Plugin).
->>>>>>> 303de0d4
 
 ```groovy
 job {
     wrappers {
-<<<<<<< HEAD
-        nodejs('NodeJS 0.10.26')
-=======
         golang('Go 1.3.3')
->>>>>>> 303de0d4
     }
 }
 ```
