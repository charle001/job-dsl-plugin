--- conflicted
+++ resolved
@@ -3497,16 +3497,11 @@
 
 (since 1.24)
 
-<<<<<<< HEAD
 ## S3
-=======
-## Flexible publish
->>>>>>> 0bdf6413
 
 ```groovy
 job {
     publishers {
-<<<<<<< HEAD
         s3(String profile) {
             entry(String source, String bucket, String region) {
                 storageClass(String storageClass)                   // default is 'STANDARD'
@@ -3525,7 +3520,26 @@
 Valid values for region are `'GovCloud'`, `'US_EAST_1'`, `'US_WEST_1'`, `'US_WEST_2'`, `'EU_WEST_1'`,
 `'AP_SOUTHEAST_1'`, `'AP_SOUTHEAST_2'`, `'AP_NORTHEAST_1'`, `'SA_EAST_1'` or `'CN_NORTH_1'`. The storage class can be
 either `'STANDARD'` or `'REDUCED_REDUNDANCY'`.
-=======
+
+```groovy
+job {
+    publishers {
+        s3('myProfile') {
+            entry('foo', 'bar', 'EU_WEST_1') {
+                storageClass('REDUCED_REDUNDANCY')
+                noUploadOnFailure()
+                uploadFromSlave()
+            }
+        }
+    }
+}
+```
+
+## Flexible publish
+
+```groovy
+job {
+    publishers {
         flexiblePublish {
             condition(Closure runConditionClosure) // any run condition closure, see conditionalSteps above
             publisher(Closure publishersClosure)   // publishers closure containing a single publisher
@@ -3558,19 +3572,9 @@
         }
     }
 }
-```
->>>>>>> 0bdf6413
-
-```groovy
+
 job {
     publishers {
-<<<<<<< HEAD
-        s3('myProfile') {
-            entry('foo', 'bar', 'EU_WEST_1') {
-                storageClass('REDUCED_REDUNDANCY')
-                noUploadOnFailure()
-                uploadFromSlave()
-=======
         flexiblePublish {
             condition {
                 and {
@@ -3581,7 +3585,6 @@
             }
             step {
                 shell('echo hello!')
->>>>>>> 0bdf6413
             }
         }
     }
